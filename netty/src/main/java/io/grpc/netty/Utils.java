/*
 * Copyright 2014 The gRPC Authors
 *
 * Licensed under the Apache License, Version 2.0 (the "License");
 * you may not use this file except in compliance with the License.
 * You may obtain a copy of the License at
 *
 *     http://www.apache.org/licenses/LICENSE-2.0
 *
 * Unless required by applicable law or agreed to in writing, software
 * distributed under the License is distributed on an "AS IS" BASIS,
 * WITHOUT WARRANTIES OR CONDITIONS OF ANY KIND, either express or implied.
 * See the License for the specific language governing permissions and
 * limitations under the License.
 */

package io.grpc.netty;

import static io.grpc.internal.GrpcUtil.CONTENT_TYPE_KEY;
import static io.grpc.internal.TransportFrameUtil.toHttp2Headers;
import static io.grpc.internal.TransportFrameUtil.toRawSerializedHeaders;
import static io.netty.channel.ChannelOption.SO_LINGER;
import static io.netty.channel.ChannelOption.SO_TIMEOUT;
import static io.netty.util.CharsetUtil.UTF_8;

import com.google.common.base.Preconditions;
import io.grpc.InternalChannelz;
import io.grpc.InternalMetadata;
import io.grpc.Metadata;
import io.grpc.Status;
import io.grpc.internal.GrpcUtil;
import io.grpc.internal.SharedResourceHolder.Resource;
import io.grpc.netty.GrpcHttp2HeadersUtils.GrpcHttp2InboundHeaders;
import io.grpc.netty.NettySocketSupport.NativeSocketOptions;
import io.netty.channel.Channel;
import io.netty.channel.ChannelConfig;
import io.netty.channel.ChannelOption;
import io.netty.channel.EventLoopGroup;
import io.netty.channel.ServerChannel;
import io.netty.channel.nio.NioEventLoopGroup;
import io.netty.channel.socket.nio.NioServerSocketChannel;
import io.netty.channel.socket.nio.NioSocketChannel;
import io.netty.handler.codec.http2.Http2Exception;
import io.netty.handler.codec.http2.Http2Headers;
import io.netty.util.AsciiString;
import io.netty.util.concurrent.DefaultThreadFactory;
import java.io.IOException;
import java.nio.channels.ClosedChannelException;
import java.util.Map;
import java.util.Map.Entry;
import java.util.concurrent.ThreadFactory;
import java.util.concurrent.TimeUnit;
import java.util.logging.Level;
import java.util.logging.Logger;
import javax.annotation.CheckReturnValue;

/**
 * Common utility methods.
 */
class Utils {
  private static final Logger logger = Logger.getLogger(Utils.class.getName());

  public static final AsciiString STATUS_OK = AsciiString.of("200");
  public static final AsciiString HTTP_METHOD = AsciiString.of(GrpcUtil.HTTP_METHOD);
  public static final AsciiString HTTP_GET_METHOD = AsciiString.of("GET");
  public static final AsciiString HTTPS = AsciiString.of("https");
  public static final AsciiString HTTP = AsciiString.of("http");
  public static final AsciiString CONTENT_TYPE_HEADER = AsciiString.of(CONTENT_TYPE_KEY.name());
  public static final AsciiString CONTENT_TYPE_GRPC = AsciiString.of(GrpcUtil.CONTENT_TYPE_GRPC);
  public static final AsciiString TE_HEADER = AsciiString.of(GrpcUtil.TE_HEADER.name());
  public static final AsciiString TE_TRAILERS = AsciiString.of(GrpcUtil.TE_TRAILERS);
  public static final AsciiString USER_AGENT = AsciiString.of(GrpcUtil.USER_AGENT_KEY.name());

  public static final Resource<EventLoopGroup> NIO_BOSS_EVENT_LOOP_GROUP
      = new DefaultEventLoopGroupResource(1, "grpc-nio-boss-ELG", NioEventLoopGroup.class);
  public static final Resource<EventLoopGroup> NIO_WORKER_EVENT_LOOP_GROUP
      = new DefaultEventLoopGroupResource(0, "grpc-nio-worker-ELG", NioEventLoopGroup.class);
  public static final Resource<EventLoopGroup> DEFAULT_BOSS_EVENT_LOOP_GROUP;
  public static final Resource<EventLoopGroup> DEFAULT_WORKER_EVENT_LOOP_GROUP;

  private static final Class<? extends ServerChannel> defaultServerChannelType;
  private static final Class<? extends Channel> defaultClientChannelType;

  static {
    // Decide default channel types and EventLoopGroup based on Epoll availability
    Class<? extends ServerChannel> serverChannelType = NioServerSocketChannel.class;
    Class<? extends Channel> clientChannelType = NioSocketChannel.class;
    Class<? extends EventLoopGroup> eventLoopGroupType = NioEventLoopGroup.class;
    boolean epollSuccessful = false;

    try {
      if (isEpollAvailable()) {
        serverChannelType = epollServerChannelType();
        clientChannelType = epollChannelType();
        // load EventLoopGroup to make sure all defaults are using same type.
        eventLoopGroupType = epollEventLoopGroupType();
        epollSuccessful = true;
      }
    } catch (Exception e) {
      serverChannelType = NioServerSocketChannel.class;
      clientChannelType = NioSocketChannel.class;
      eventLoopGroupType = NioEventLoopGroup.class;
    }

    defaultServerChannelType = serverChannelType;
    defaultClientChannelType = clientChannelType;

    if (epollSuccessful) {
      DEFAULT_BOSS_EVENT_LOOP_GROUP
          = new DefaultEventLoopGroupResource(1, "grpc-default-boss-ELG", eventLoopGroupType);
      DEFAULT_WORKER_EVENT_LOOP_GROUP
          = new DefaultEventLoopGroupResource(0,"grpc-default-worker-ELG", eventLoopGroupType);
    } else {
      DEFAULT_BOSS_EVENT_LOOP_GROUP = NIO_BOSS_EVENT_LOOP_GROUP;
      DEFAULT_WORKER_EVENT_LOOP_GROUP = NIO_WORKER_EVENT_LOOP_GROUP;
    }
  }

  public static Metadata convertHeaders(Http2Headers http2Headers) {
    if (http2Headers instanceof GrpcHttp2InboundHeaders) {
      GrpcHttp2InboundHeaders h = (GrpcHttp2InboundHeaders) http2Headers;
      return InternalMetadata.newMetadata(h.numHeaders(), h.namesAndValues());
    }
    return InternalMetadata.newMetadata(convertHeadersToArray(http2Headers));
  }

  @CheckReturnValue
  private static byte[][] convertHeadersToArray(Http2Headers http2Headers) {
    // The Netty AsciiString class is really just a wrapper around a byte[] and supports
    // arbitrary binary data, not just ASCII.
    byte[][] headerValues = new byte[http2Headers.size() * 2][];
    int i = 0;
    for (Map.Entry<CharSequence, CharSequence> entry : http2Headers) {
      headerValues[i++] = bytes(entry.getKey());
      headerValues[i++] = bytes(entry.getValue());
    }
    return toRawSerializedHeaders(headerValues);
  }

  private static byte[] bytes(CharSequence seq) {
    if (seq instanceof AsciiString) {
      // Fast path - sometimes copy.
      AsciiString str = (AsciiString) seq;
      return str.isEntireArrayUsed() ? str.array() : str.toByteArray();
    }
    // Slow path - copy.
    return seq.toString().getBytes(UTF_8);
  }

  public static Http2Headers convertClientHeaders(Metadata headers,
      AsciiString scheme,
      AsciiString defaultPath,
      AsciiString authority,
      AsciiString method,
      AsciiString userAgent) {
    Preconditions.checkNotNull(defaultPath, "defaultPath");
    Preconditions.checkNotNull(authority, "authority");
    Preconditions.checkNotNull(method, "method");

    // Discard any application supplied duplicates of the reserved headers
    headers.discardAll(CONTENT_TYPE_KEY);
    headers.discardAll(GrpcUtil.TE_HEADER);
    headers.discardAll(GrpcUtil.USER_AGENT_KEY);

    return GrpcHttp2OutboundHeaders.clientRequestHeaders(
        toHttp2Headers(headers),
        authority,
        defaultPath,
        method,
        scheme,
        userAgent);
  }

  public static Http2Headers convertServerHeaders(Metadata headers) {
    // Discard any application supplied duplicates of the reserved headers
    headers.discardAll(CONTENT_TYPE_KEY);
    headers.discardAll(GrpcUtil.TE_HEADER);
    headers.discardAll(GrpcUtil.USER_AGENT_KEY);

    return GrpcHttp2OutboundHeaders.serverResponseHeaders(toHttp2Headers(headers));
  }

  public static Metadata convertTrailers(Http2Headers http2Headers) {
    if (http2Headers instanceof GrpcHttp2InboundHeaders) {
      GrpcHttp2InboundHeaders h = (GrpcHttp2InboundHeaders) http2Headers;
      return InternalMetadata.newMetadata(h.numHeaders(), h.namesAndValues());
    }
    return InternalMetadata.newMetadata(convertHeadersToArray(http2Headers));
  }

  public static Http2Headers convertTrailers(Metadata trailers, boolean headersSent) {
    if (!headersSent) {
      return convertServerHeaders(trailers);
    }
    return GrpcHttp2OutboundHeaders.serverResponseTrailers(toHttp2Headers(trailers));
  }

  public static Status statusFromThrowable(Throwable t) {
    Status s = Status.fromThrowable(t);
    if (s.getCode() != Status.Code.UNKNOWN) {
      return s;
    }
    if (t instanceof ClosedChannelException) {
      // ClosedChannelException is used any time the Netty channel is closed. Proper error
      // processing requires remembering the error that occurred before this one and using it
      // instead.
      //
      // Netty uses an exception that has no stack trace, while we would never hope to show this to
      // users, if it happens having the extra information may provide a small hint of where to
      // look.
      ClosedChannelException extraT = new ClosedChannelException();
      extraT.initCause(t);
      return Status.UNKNOWN.withDescription("channel closed").withCause(extraT);
    }
    if (t instanceof IOException) {
      return Status.UNAVAILABLE.withDescription("io exception").withCause(t);
    }
    if (t instanceof Http2Exception) {
      return Status.INTERNAL.withDescription("http2 exception").withCause(t);
    }
    return s;
  }

<<<<<<< HEAD

  private static boolean isEpollAvailable() {
    try {
      boolean available = (Boolean)
          Class
              .forName("io.netty.channel.epoll.Epoll")
              .getDeclaredMethod("isAvailable")
              .invoke(null);
      if (!available) {
        logger.log(Level.FINE, "Epoll is not available", getEpollUnavailabilityCause());
      }
      return available;
    } catch (Exception e) {
      logger.log(Level.FINE, "netty-epoll is not available (this may be normal)");
      return false;
    }
  }

  private static Throwable getEpollUnavailabilityCause() {
    try {
      return (Throwable)
          Class
              .forName("io.netty.channel.epoll.Epoll")
              .getDeclaredMethod("unavailabilityCause")
              .invoke(null);
    } catch (Exception e) {
      return e;
    }
  }

  // Must call when epoll is available
  private static Class<? extends Channel> epollChannelType() {
    try {
      Class<? extends Channel> channelType = Class
          .forName("io.netty.channel.epoll.EpollSocketChannel").asSubclass(Channel.class);
      return channelType;
    } catch (ClassNotFoundException e) {
      throw new RuntimeException("Epoll is available, but cannot load EpollSocketChannel", e);
    }
  }

  // Must call when epoll is available
  private static Class<? extends EventLoopGroup> epollEventLoopGroupType() {
    try {
      return Class
          .forName("io.netty.channel.epoll.EpollEventLoopGroup").asSubclass(EventLoopGroup.class);
    } catch (ClassNotFoundException e) {
      throw new RuntimeException("Cannot create EpollEventLoopGroup", e);
    }
  }

  /**
   * Returns a default server {@link Channel} type; {@code
   * io.netty.channel.epoll.EpollServerSocketChannel} when Epoll is available, otherwise using
   * {@link NioServerSocketChannel}.
   */
  private static Class<? extends ServerChannel> epollServerChannelType() {
    try {
      Class<? extends ServerChannel> serverSocketChannel =
          Class
              .forName("io.netty.channel.epoll.EpollServerSocketChannel")
              .asSubclass(ServerChannel.class);
      logger.log(Level.FINE, "Using EpollServerSocketChannel");
      return serverSocketChannel;
    } catch (ClassNotFoundException e) {
      throw new RuntimeException("Epoll is available, but cannot load EpollServerSocketChannel", e);
    }
  }

  public static Class<? extends ServerChannel> defaultServerChannelType() {
    return defaultServerChannelType;
  }

  public static Class<? extends Channel> defaultClientChannelType() {
    return defaultClientChannelType;
  }

  private static EventLoopGroup createEventLoopGroup(
      Class<? extends EventLoopGroup> eventLoopGroupType,
      int parallelism,
      ThreadFactory threadFactory) {
    try {
      return eventLoopGroupType
          .getConstructor(Integer.TYPE, ThreadFactory.class)
          .newInstance(parallelism, threadFactory);
    } catch (Exception e) {
      throw new RuntimeException("Cannot create EventLoopGroup for " + eventLoopGroupType, e);
    }
  }

  private static class DefaultEventLoopGroupResource implements Resource<EventLoopGroup> {
=======
  private static final class DefaultEventLoopGroupResource implements Resource<EventLoopGroup> {
>>>>>>> 21141cc8
    private final String name;
    private final int numEventLoops;
    private final Class<? extends EventLoopGroup> eventLoopGroupType;

    DefaultEventLoopGroupResource(
        int numEventLoops, String name, Class<? extends EventLoopGroup> eventLoopGroupType) {
      this.name = name;
      this.numEventLoops = numEventLoops;
      this.eventLoopGroupType = eventLoopGroupType;
    }

    @Override
    public EventLoopGroup create() {
      // Use Netty's DefaultThreadFactory in order to get the benefit of FastThreadLocal.
<<<<<<< HEAD
      boolean useDaemonThreads = true;
      ThreadFactory threadFactory = new DefaultThreadFactory(name, useDaemonThreads);
      int parallelism = numEventLoops == 0
          ? Runtime.getRuntime().availableProcessors() * 2 : numEventLoops;
      return createEventLoopGroup(eventLoopGroupType, parallelism, threadFactory);
=======
      ThreadFactory threadFactory = new DefaultThreadFactory(name, /* daemon= */ true);
      return new NioEventLoopGroup(numEventLoops, threadFactory);
>>>>>>> 21141cc8
    }

    @Override
    public void close(EventLoopGroup instance) {
      instance.shutdownGracefully(0, 0, TimeUnit.SECONDS);
    }

    @Override
    public String toString() {
      return name;
    }
  }

  static InternalChannelz.SocketOptions getSocketOptions(Channel channel) {
    ChannelConfig config = channel.config();
    InternalChannelz.SocketOptions.Builder b = new InternalChannelz.SocketOptions.Builder();

    // The API allows returning null but not sure if it can happen in practice.
    // Let's be paranoid and do null checking just in case.
    Integer lingerSeconds = config.getOption(SO_LINGER);
    if (lingerSeconds != null) {
      b.setSocketOptionLingerSeconds(lingerSeconds);
    }

    Integer timeoutMillis = config.getOption(SO_TIMEOUT);
    if (timeoutMillis != null) {
      // in java, SO_TIMEOUT only applies to receiving
      b.setSocketOptionTimeoutMillis(timeoutMillis);
    }

    for (Entry<ChannelOption<?>, Object> opt : config.getOptions().entrySet()) {
      ChannelOption<?> key = opt.getKey();
      // Constants are pooled, so there should only be one instance of each constant
      if (key.equals(SO_LINGER) || key.equals(SO_TIMEOUT)) {
        continue;
      }
      Object value = opt.getValue();
      // zpencer: Can a netty option be null?
      b.addOption(key.name(), String.valueOf(value));
    }

    NativeSocketOptions nativeOptions
        = NettySocketSupport.getNativeSocketOptions(channel);
    if (nativeOptions != null) {
      b.setTcpInfo(nativeOptions.tcpInfo); // may be null
      for (Entry<String, String> entry : nativeOptions.otherInfo.entrySet()) {
        b.addOption(entry.getKey(), entry.getValue());
      }
    }
    return b.build();
  }

  private Utils() {
    // Prevents instantiation
  }
}<|MERGE_RESOLUTION|>--- conflicted
+++ resolved
@@ -221,8 +221,6 @@
     return s;
   }
 
-<<<<<<< HEAD
-
   private static boolean isEpollAvailable() {
     try {
       boolean available = (Boolean)
@@ -312,10 +310,7 @@
     }
   }
 
-  private static class DefaultEventLoopGroupResource implements Resource<EventLoopGroup> {
-=======
   private static final class DefaultEventLoopGroupResource implements Resource<EventLoopGroup> {
->>>>>>> 21141cc8
     private final String name;
     private final int numEventLoops;
     private final Class<? extends EventLoopGroup> eventLoopGroupType;
@@ -330,16 +325,8 @@
     @Override
     public EventLoopGroup create() {
       // Use Netty's DefaultThreadFactory in order to get the benefit of FastThreadLocal.
-<<<<<<< HEAD
-      boolean useDaemonThreads = true;
-      ThreadFactory threadFactory = new DefaultThreadFactory(name, useDaemonThreads);
-      int parallelism = numEventLoops == 0
-          ? Runtime.getRuntime().availableProcessors() * 2 : numEventLoops;
-      return createEventLoopGroup(eventLoopGroupType, parallelism, threadFactory);
-=======
       ThreadFactory threadFactory = new DefaultThreadFactory(name, /* daemon= */ true);
-      return new NioEventLoopGroup(numEventLoops, threadFactory);
->>>>>>> 21141cc8
+      return createEventLoopGroup(eventLoopGroupType, numEventLoops, threadFactory);
     }
 
     @Override
