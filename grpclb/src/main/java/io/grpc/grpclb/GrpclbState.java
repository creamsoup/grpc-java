--- conflicted
+++ resolved
@@ -756,12 +756,8 @@
         if (backendList.isEmpty()) {
           if (lbSentEmptyBackends) {
             pickList =
-<<<<<<< HEAD
-                Collections.<RoundRobinEntry>singletonList(new ErrorEntry(Status.UNAVAILABLE));
-=======
                 Collections.<RoundRobinEntry>singletonList(
                     new ErrorEntry(NO_AVAILABLE_BACKENDS_STATUS));
->>>>>>> 6d3ffc78
             state = TRANSIENT_FAILURE;
           } else {
             pickList = Collections.singletonList(BUFFER_ENTRY);
