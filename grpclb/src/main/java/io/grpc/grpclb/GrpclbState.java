--- conflicted
+++ resolved
@@ -470,10 +470,7 @@
           eagList.add(new EquivalentAddressGroup(origEag.getAddresses(), eagAttrs));
         }
         if (subchannels.isEmpty()) {
-<<<<<<< HEAD
           System.out.println("&&&& creating new channel!!! eag: " + eagList);
-=======
->>>>>>> 7c5fa7a0
           subchannel =
               helper.createSubchannel(
                   CreateSubchannelArgs.newBuilder()
@@ -486,12 +483,7 @@
               handleSubchannelState(subchannel, newState);
             }
           });
-<<<<<<< HEAD
-
-       } else {
-=======
         } else {
->>>>>>> 7c5fa7a0
           subchannel = subchannels.values().iterator().next();
           subchannel.updateAddresses(eagList);
         }
