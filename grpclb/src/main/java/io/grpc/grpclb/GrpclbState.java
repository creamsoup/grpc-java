/*
 * Copyright 2017 The gRPC Authors
 *
 * Licensed under the Apache License, Version 2.0 (the "License");
 * you may not use this file except in compliance with the License.
 * You may obtain a copy of the License at
 *
 *     http://www.apache.org/licenses/LICENSE-2.0
 *
 * Unless required by applicable law or agreed to in writing, software
 * distributed under the License is distributed on an "AS IS" BASIS,
 * WITHOUT WARRANTIES OR CONDITIONS OF ANY KIND, either express or implied.
 * See the License for the specific language governing permissions and
 * limitations under the License.
 */

package io.grpc.grpclb;

import static com.google.common.base.Preconditions.checkArgument;
import static com.google.common.base.Preconditions.checkNotNull;
import static com.google.common.base.Preconditions.checkState;
import static io.grpc.ConnectivityState.CONNECTING;
import static io.grpc.ConnectivityState.IDLE;
import static io.grpc.ConnectivityState.READY;
import static io.grpc.ConnectivityState.SHUTDOWN;
import static io.grpc.ConnectivityState.TRANSIENT_FAILURE;

import com.google.common.annotations.VisibleForTesting;
import com.google.common.base.MoreObjects;
import com.google.common.base.Objects;
import com.google.common.base.Stopwatch;
import com.google.protobuf.util.Durations;
import io.grpc.Attributes;
import io.grpc.ChannelLogger;
import io.grpc.ChannelLogger.ChannelLogLevel;
import io.grpc.ConnectivityState;
import io.grpc.ConnectivityStateInfo;
import io.grpc.EquivalentAddressGroup;
import io.grpc.LoadBalancer.Helper;
import io.grpc.LoadBalancer.PickResult;
import io.grpc.LoadBalancer.PickSubchannelArgs;
import io.grpc.LoadBalancer.Subchannel;
import io.grpc.LoadBalancer.SubchannelPicker;
import io.grpc.ManagedChannel;
import io.grpc.Metadata;
import io.grpc.Status;
import io.grpc.SynchronizationContext;
import io.grpc.SynchronizationContext.ScheduledHandle;
import io.grpc.internal.BackoffPolicy;
import io.grpc.internal.GrpcAttributes;
import io.grpc.internal.TimeProvider;
import io.grpc.lb.v1.ClientStats;
import io.grpc.lb.v1.InitialLoadBalanceRequest;
import io.grpc.lb.v1.InitialLoadBalanceResponse;
import io.grpc.lb.v1.LoadBalanceRequest;
import io.grpc.lb.v1.LoadBalanceResponse;
import io.grpc.lb.v1.LoadBalanceResponse.LoadBalanceResponseTypeCase;
import io.grpc.lb.v1.LoadBalancerGrpc;
import io.grpc.lb.v1.Server;
import io.grpc.lb.v1.ServerList;
import io.grpc.stub.StreamObserver;
import java.net.InetAddress;
import java.net.InetSocketAddress;
import java.net.SocketAddress;
import java.net.UnknownHostException;
import java.util.ArrayList;
import java.util.Arrays;
import java.util.Collections;
import java.util.HashMap;
import java.util.List;
import java.util.Map;
import java.util.Map.Entry;
import java.util.concurrent.ScheduledExecutorService;
import java.util.concurrent.TimeUnit;
import java.util.concurrent.atomic.AtomicBoolean;
import java.util.concurrent.atomic.AtomicReference;
import javax.annotation.Nullable;
import javax.annotation.concurrent.NotThreadSafe;

/**
 * The states of a GRPCLB working session of {@link GrpclbLoadBalancer}.  Created when
 * GrpclbLoadBalancer switches to GRPCLB mode.  Closed and discarded when GrpclbLoadBalancer
 * switches away from GRPCLB mode.
 */
@NotThreadSafe
final class GrpclbState {
  static final long FALLBACK_TIMEOUT_MS = TimeUnit.SECONDS.toMillis(10);
  private static final Attributes LB_PROVIDED_BACKEND_ATTRS =
      Attributes.newBuilder().set(GrpcAttributes.ATTR_LB_PROVIDED_BACKEND, true).build();

  @VisibleForTesting
  static final PickResult DROP_PICK_RESULT =
      PickResult.withDrop(Status.UNAVAILABLE.withDescription("Dropped as requested by balancer"));

  @VisibleForTesting
  static final RoundRobinEntry BUFFER_ENTRY = new RoundRobinEntry() {
      @Override
      public PickResult picked(Metadata headers) {
        return PickResult.withNoResult();
      }

      @Override
      public String toString() {
        return "BUFFER_ENTRY";
      }
    };

  static enum Mode {
    ROUND_ROBIN,
    PICK_FIRST,
  }

  private final String serviceName;
  private final Helper helper;
  private final SynchronizationContext syncContext;
  private final SubchannelPool subchannelPool;
  private final TimeProvider time;
  private final Stopwatch stopwatch;
  private final ScheduledExecutorService timerService;

  private static final Attributes.Key<AtomicReference<ConnectivityStateInfo>> STATE_INFO =
      Attributes.Key.create("io.grpc.grpclb.GrpclbLoadBalancer.stateInfo");
  private final BackoffPolicy.Provider backoffPolicyProvider;
  private final ChannelLogger logger;

  // Scheduled only once.  Never reset.
  @Nullable
  private ScheduledHandle fallbackTimer;
  private List<EquivalentAddressGroup> fallbackBackendList = Collections.emptyList();
  private boolean usingFallbackBackends;
  // True if the current balancer has returned a serverlist.  Will be reset to false when lost
  // connection to a balancer.
  private boolean balancerWorking;
  @Nullable
  private BackoffPolicy lbRpcRetryPolicy;
  @Nullable
  private ScheduledHandle lbRpcRetryTimer;

  @Nullable
  private ManagedChannel lbCommChannel;

  @Nullable
  private LbStream lbStream;
  private Map<List<EquivalentAddressGroup>, Subchannel> subchannels = Collections.emptyMap();
<<<<<<< HEAD
  private final GrpclbConfig grpclbConfig;
=======
  private final GrpclbConfig config;
>>>>>>> e320b9be

  // Has the same size as the round-robin list from the balancer.
  // A drop entry from the round-robin list becomes a DropEntry here.
  // A backend entry from the robin-robin list becomes a null here.
  private List<DropEntry> dropList = Collections.emptyList();
  // Contains only non-drop, i.e., backends from the round-robin list from the balancer.
  private List<BackendEntry> backendList = Collections.emptyList();
  private RoundRobinPicker currentPicker =
      new RoundRobinPicker(Collections.<DropEntry>emptyList(), Arrays.asList(BUFFER_ENTRY));

  GrpclbState(
<<<<<<< HEAD
      GrpclbConfig grpclbConfig,
=======
      GrpclbConfig config,
>>>>>>> e320b9be
      Helper helper,
      SubchannelPool subchannelPool,
      TimeProvider time,
      Stopwatch stopwatch,
      BackoffPolicy.Provider backoffPolicyProvider) {
<<<<<<< HEAD
    this.grpclbConfig = checkNotNull(grpclbConfig, "grpclbConfig");
    this.helper = checkNotNull(helper, "helper");
    this.syncContext = checkNotNull(helper.getSynchronizationContext(), "syncContext");
    this.subchannelPool =
        grpclbConfig.getMode() == Mode.ROUND_ROBIN
=======
    this.config = checkNotNull(config, "config");
    this.helper = checkNotNull(helper, "helper");
    this.syncContext = checkNotNull(helper.getSynchronizationContext(), "syncContext");
    this.subchannelPool =
        config.getMode() == Mode.ROUND_ROBIN
>>>>>>> e320b9be
            ? checkNotNull(subchannelPool, "subchannelPool") : null;
    this.time = checkNotNull(time, "time provider");
    this.stopwatch = checkNotNull(stopwatch, "stopwatch");
    this.timerService = checkNotNull(helper.getScheduledExecutorService(), "timerService");
    this.backoffPolicyProvider = checkNotNull(backoffPolicyProvider, "backoffPolicyProvider");
<<<<<<< HEAD
    if (grpclbConfig.getTarget() != null) {
      this.serviceName = grpclbConfig.getTarget();
=======
    if (config.getServiceName() != null) {
      this.serviceName = config.getServiceName();
>>>>>>> e320b9be
    } else {
      this.serviceName = checkNotNull(helper.getAuthority(), "helper returns null authority");
    }
    this.logger = checkNotNull(helper.getChannelLogger(), "logger");
  }

  void handleSubchannelState(Subchannel subchannel, ConnectivityStateInfo newState) {
    if (newState.getState() == SHUTDOWN) {
      return;
    }
    if (!subchannels.values().contains(subchannel)) {
      if (subchannelPool != null ) {
        subchannelPool.handleSubchannelState(subchannel, newState);
      }
      return;
    }
<<<<<<< HEAD
    if (grpclbConfig.getMode() == Mode.ROUND_ROBIN && newState.getState() == IDLE) {
=======
    if (config.getMode() == Mode.ROUND_ROBIN && newState.getState() == IDLE) {
>>>>>>> e320b9be
      subchannel.requestConnection();
    }
    subchannel.getAttributes().get(STATE_INFO).set(newState);
    maybeUseFallbackBackends();
    maybeUpdatePicker();
  }

  /**
   * Handle new addresses of the balancer and backends from the resolver, and create connection if
   * not yet connected.
   */
  void handleAddresses(
      List<LbAddressGroup> newLbAddressGroups, List<EquivalentAddressGroup> newBackendServers) {
    if (newLbAddressGroups.isEmpty()) {
      // No balancer address: close existing balancer connection and enter fallback mode
      // immediately.
      shutdownLbComm();
      syncContext.execute(new FallbackModeTask());
    } else {
      LbAddressGroup newLbAddressGroup = flattenLbAddressGroups(newLbAddressGroups);
      startLbComm(newLbAddressGroup);
      // Avoid creating a new RPC just because the addresses were updated, as it can cause a
      // stampeding herd. The current RPC may be on a connection to an address not present in
      // newLbAddressGroups, but we're considering that "okay". If we detected the RPC is to an
      // outdated backend, we could choose to re-create the RPC.
      if (lbStream == null) {
        startLbRpc();
      }
      // Start the fallback timer if it's never started
      if (fallbackTimer == null) {
        fallbackTimer = syncContext.schedule(
            new FallbackModeTask(), FALLBACK_TIMEOUT_MS, TimeUnit.MILLISECONDS, timerService);
      }
    }
    fallbackBackendList = newBackendServers;
    if (usingFallbackBackends) {
      // Populate the new fallback backends to round-robin list.
      useFallbackBackends();
    }
    maybeUpdatePicker();
  }

  void requestConnection() {
    for (RoundRobinEntry entry : currentPicker.pickList) {
      if (entry instanceof IdleSubchannelEntry) {
        ((IdleSubchannelEntry) entry).subchannel.requestConnection();
      }
    }
  }

  private void maybeUseFallbackBackends() {
    if (balancerWorking) {
      return;
    }
    if (usingFallbackBackends) {
      return;
    }
    for (Subchannel subchannel : subchannels.values()) {
      if (subchannel.getAttributes().get(STATE_INFO).get().getState() == READY) {
        return;
      }
    }
    // Fallback contiditions met
    useFallbackBackends();
  }

  /**
   * Populate the round-robin lists with the fallback backends.
   */
  private void useFallbackBackends() {
    usingFallbackBackends = true;
    logger.log(ChannelLogLevel.INFO, "Using fallback backends");

    List<DropEntry> newDropList = new ArrayList<>();
    List<BackendAddressGroup> newBackendAddrList = new ArrayList<>();
    for (EquivalentAddressGroup eag : fallbackBackendList) {
      newDropList.add(null);
      newBackendAddrList.add(new BackendAddressGroup(eag, null));
    }
    useRoundRobinLists(newDropList, newBackendAddrList, null);
  }

  private void shutdownLbComm() {
    if (lbCommChannel != null) {
      lbCommChannel.shutdown();
      lbCommChannel = null;
    }
    shutdownLbRpc();
  }

  private void shutdownLbRpc() {
    if (lbStream != null) {
      lbStream.close(Status.CANCELLED.withDescription("balancer shutdown").asException());
      // lbStream will be set to null in LbStream.cleanup()
    }
  }

  private void startLbComm(LbAddressGroup lbAddressGroup) {
    checkNotNull(lbAddressGroup, "lbAddressGroup");
    if (lbCommChannel == null) {
      lbCommChannel = helper.createOobChannel(
          lbAddressGroup.getAddresses(), lbAddressGroup.getAuthority());
    } else if (lbAddressGroup.getAuthority().equals(lbCommChannel.authority())) {
      helper.updateOobChannelAddresses(lbCommChannel, lbAddressGroup.getAddresses());
    } else {
      // Full restart of channel
      shutdownLbComm();
      lbCommChannel = helper.createOobChannel(
          lbAddressGroup.getAddresses(), lbAddressGroup.getAuthority());
    }
  }

  private void startLbRpc() {
    checkState(lbStream == null, "previous lbStream has not been cleared yet");
    LoadBalancerGrpc.LoadBalancerStub stub = LoadBalancerGrpc.newStub(lbCommChannel);
    lbStream = new LbStream(stub);
    lbStream.start();
    stopwatch.reset().start();

    LoadBalanceRequest initRequest = LoadBalanceRequest.newBuilder()
        .setInitialRequest(InitialLoadBalanceRequest.newBuilder()
            .setName(serviceName).build())
        .build();
    try {
      lbStream.lbRequestWriter.onNext(initRequest);
    } catch (Exception e) {
      lbStream.close(e);
    }
  }

  private void cancelFallbackTimer() {
    if (fallbackTimer != null) {
      fallbackTimer.cancel();
    }
  }

  private void cancelLbRpcRetryTimer() {
    if (lbRpcRetryTimer != null) {
      lbRpcRetryTimer.cancel();
    }
  }

  void shutdown() {
    shutdownLbComm();
<<<<<<< HEAD
    switch (grpclbConfig.getMode()) {
=======
    switch (config.getMode()) {
>>>>>>> e320b9be
      case ROUND_ROBIN:
        // We close the subchannels through subchannelPool instead of helper just for convenience of
        // testing.
        for (Subchannel subchannel : subchannels.values()) {
          returnSubchannelToPool(subchannel);
        }
        subchannelPool.clear();
        break;
      case PICK_FIRST:
        if (!subchannels.isEmpty()) {
          checkState(subchannels.size() == 1, "Excessive Subchannels: %s", subchannels);
          subchannels.values().iterator().next().shutdown();
        }
        break;
      default:
<<<<<<< HEAD
        throw new AssertionError("Missing case for " + grpclbConfig.getMode());
=======
        throw new AssertionError("Missing case for " + config.getMode());
>>>>>>> e320b9be
    }
    subchannels = Collections.emptyMap();
    cancelFallbackTimer();
    cancelLbRpcRetryTimer();
  }

  void propagateError(Status status) {
    logger.log(ChannelLogLevel.DEBUG, "Error: {0}", status);
    if (backendList.isEmpty()) {
      maybeUpdatePicker(
          TRANSIENT_FAILURE, new RoundRobinPicker(dropList, Arrays.asList(new ErrorEntry(status))));
    }
  }

  private void returnSubchannelToPool(Subchannel subchannel) {
    subchannelPool.returnSubchannel(subchannel, subchannel.getAttributes().get(STATE_INFO).get());
  }

  @VisibleForTesting
  @Nullable
  GrpclbClientLoadRecorder getLoadRecorder() {
    if (lbStream == null) {
      return null;
    }
    return lbStream.loadRecorder;
  }

  /**
   * Populate the round-robin lists with the given values.
   */
  @SuppressWarnings("deprecation")
  private void useRoundRobinLists(
      List<DropEntry> newDropList, List<BackendAddressGroup> newBackendAddrList,
      @Nullable GrpclbClientLoadRecorder loadRecorder) {
    logger.log(
        ChannelLogLevel.INFO, "Using RR list={0}, drop={1}", newBackendAddrList, newDropList);
    HashMap<List<EquivalentAddressGroup>, Subchannel> newSubchannelMap =
        new HashMap<>();
    List<BackendEntry> newBackendList = new ArrayList<>();

<<<<<<< HEAD
    switch (grpclbConfig.getMode()) {
=======
    switch (config.getMode()) {
>>>>>>> e320b9be
      case ROUND_ROBIN:
        for (BackendAddressGroup backendAddr : newBackendAddrList) {
          EquivalentAddressGroup eag = backendAddr.getAddresses();
          List<EquivalentAddressGroup> eagAsList = Collections.singletonList(eag);
          Subchannel subchannel = newSubchannelMap.get(eagAsList);
          if (subchannel == null) {
            subchannel = subchannels.get(eagAsList);
            if (subchannel == null) {
              subchannel = subchannelPool.takeOrCreateSubchannel(eag, createSubchannelAttrs());
              subchannel.requestConnection();
            }
            newSubchannelMap.put(eagAsList, subchannel);
          }
          BackendEntry entry;
          // Only picks with tokens are reported to LoadRecorder
          if (backendAddr.getToken() == null) {
            entry = new BackendEntry(subchannel);
          } else {
            entry = new BackendEntry(subchannel, loadRecorder, backendAddr.getToken());
          }
          newBackendList.add(entry);
        }
        // Close Subchannels whose addresses have been delisted
        for (Entry<List<EquivalentAddressGroup>, Subchannel> entry : subchannels.entrySet()) {
          List<EquivalentAddressGroup> eagList = entry.getKey();
          if (!newSubchannelMap.containsKey(eagList)) {
            returnSubchannelToPool(entry.getValue());
          }
        }
        subchannels = Collections.unmodifiableMap(newSubchannelMap);
        break;
      case PICK_FIRST:
        List<EquivalentAddressGroup> eagList = new ArrayList<>();
        // Because for PICK_FIRST, we create a single Subchannel for all addresses, we have to
        // attach the tokens to the EAG attributes and use TokenAttachingLoadRecorder to put them on
        // headers.
        //
        // The PICK_FIRST code path doesn't cache Subchannels.
        for (BackendAddressGroup bag : newBackendAddrList) {
          EquivalentAddressGroup origEag = bag.getAddresses();
          Attributes eagAttrs = origEag.getAttributes();
          if (bag.getToken() != null) {
            eagAttrs = eagAttrs.toBuilder()
                .set(GrpclbConstants.TOKEN_ATTRIBUTE_KEY, bag.getToken()).build();
          }
          eagList.add(new EquivalentAddressGroup(origEag.getAddresses(), eagAttrs));
        }
        Subchannel subchannel;
        if (subchannels.isEmpty()) {
          // TODO(zhangkun83): remove the deprecation suppression on this method once migrated to
          // the new createSubchannel().
          subchannel = helper.createSubchannel(eagList, createSubchannelAttrs());
        } else {
          checkState(subchannels.size() == 1, "Unexpected Subchannel count: %s", subchannels);
          subchannel = subchannels.values().iterator().next();
          subchannel.updateAddresses(eagList);
        }
        subchannels = Collections.singletonMap(eagList, subchannel);
        newBackendList.add(
            new BackendEntry(subchannel, new TokenAttachingTracerFactory(loadRecorder)));
        break;
      default:
<<<<<<< HEAD
        throw new AssertionError("Missing case for " + grpclbConfig.getMode());
=======
        throw new AssertionError("Missing case for " + config.getMode());
>>>>>>> e320b9be
    }

    dropList = Collections.unmodifiableList(newDropList);
    backendList = Collections.unmodifiableList(newBackendList);
  }

  @VisibleForTesting
  class FallbackModeTask implements Runnable {
    @Override
    public void run() {
      maybeUseFallbackBackends();
      maybeUpdatePicker();
    }
  }

  @VisibleForTesting
  class LbRpcRetryTask implements Runnable {
    @Override
    public void run() {
      startLbRpc();
    }
  }

  @VisibleForTesting
  static class LoadReportingTask implements Runnable {
    private final LbStream stream;

    LoadReportingTask(LbStream stream) {
      this.stream = stream;
    }

    @Override
    public void run() {
      stream.loadReportTimer = null;
      stream.sendLoadReport();
    }
  }

  private class LbStream implements StreamObserver<LoadBalanceResponse> {
    final GrpclbClientLoadRecorder loadRecorder;
    final LoadBalancerGrpc.LoadBalancerStub stub;
    StreamObserver<LoadBalanceRequest> lbRequestWriter;

    // These fields are only accessed from helper.runSerialized()
    boolean initialResponseReceived;
    boolean closed;
    long loadReportIntervalMillis = -1;
    ScheduledHandle loadReportTimer;

    LbStream(LoadBalancerGrpc.LoadBalancerStub stub) {
      this.stub = checkNotNull(stub, "stub");
      // Stats data only valid for current LbStream.  We do not carry over data from previous
      // stream.
      loadRecorder = new GrpclbClientLoadRecorder(time);
    }

    void start() {
      lbRequestWriter = stub.withWaitForReady().balanceLoad(this);
    }

    @Override public void onNext(final LoadBalanceResponse response) {
      syncContext.execute(new Runnable() {
          @Override
          public void run() {
            handleResponse(response);
          }
        });
    }

    @Override public void onError(final Throwable error) {
      syncContext.execute(new Runnable() {
          @Override
          public void run() {
            handleStreamClosed(Status.fromThrowable(error)
                .augmentDescription("Stream to GRPCLB LoadBalancer had an error"));
          }
        });
    }

    @Override public void onCompleted() {
      syncContext.execute(new Runnable() {
          @Override
          public void run() {
            handleStreamClosed(
                Status.UNAVAILABLE.withDescription("Stream to GRPCLB LoadBalancer was closed"));
          }
        });
    }

    // Following methods must be run in helper.runSerialized()

    private void sendLoadReport() {
      if (closed) {
        return;
      }
      ClientStats stats = loadRecorder.generateLoadReport();
      // TODO(zhangkun83): flow control?
      try {
        lbRequestWriter.onNext(LoadBalanceRequest.newBuilder().setClientStats(stats).build());
        scheduleNextLoadReport();
      } catch (Exception e) {
        close(e);
      }
    }

    private void scheduleNextLoadReport() {
      if (loadReportIntervalMillis > 0) {
        loadReportTimer = syncContext.schedule(
            new LoadReportingTask(this), loadReportIntervalMillis, TimeUnit.MILLISECONDS,
            timerService);
      }
    }

    private void handleResponse(LoadBalanceResponse response) {
      if (closed) {
        return;
      }
      logger.log(ChannelLogLevel.DEBUG, "Got an LB response: {0}", response);

      LoadBalanceResponseTypeCase typeCase = response.getLoadBalanceResponseTypeCase();
      if (!initialResponseReceived) {
        if (typeCase != LoadBalanceResponseTypeCase.INITIAL_RESPONSE) {
          logger.log(ChannelLogLevel.WARNING, "Received a response without initial response");
          return;
        }
        initialResponseReceived = true;
        InitialLoadBalanceResponse initialResponse = response.getInitialResponse();
        loadReportIntervalMillis =
            Durations.toMillis(initialResponse.getClientStatsReportInterval());
        scheduleNextLoadReport();
        return;
      }

      if (typeCase == LoadBalanceResponseTypeCase.FALLBACK_RESPONSE) {
        cancelFallbackTimer();
        useFallbackBackends();
        maybeUpdatePicker();
        return;
      } else if (typeCase != LoadBalanceResponseTypeCase.SERVER_LIST) {
        logger.log(ChannelLogLevel.WARNING, "Ignoring unexpected response type: {0}", typeCase);
        return;
      }

      balancerWorking = true;
      // TODO(zhangkun83): handle delegate from initialResponse
      ServerList serverList = response.getServerList();
      List<DropEntry> newDropList = new ArrayList<>();
      List<BackendAddressGroup> newBackendAddrList = new ArrayList<>();
      // Construct the new collections. Create new Subchannels when necessary.
      for (Server server : serverList.getServersList()) {
        String token = server.getLoadBalanceToken();
        if (server.getDrop()) {
          newDropList.add(new DropEntry(loadRecorder, token));
        } else {
          newDropList.add(null);
          InetSocketAddress address;
          try {
            address = new InetSocketAddress(
                InetAddress.getByAddress(server.getIpAddress().toByteArray()), server.getPort());
          } catch (UnknownHostException e) {
            propagateError(
                Status.UNAVAILABLE
                    .withDescription("Host for server not found: " + server)
                    .withCause(e));
            continue;
          }
          // ALTS code can use the presence of ATTR_LB_PROVIDED_BACKEND to select ALTS instead of
          // TLS, with Netty.
          EquivalentAddressGroup eag =
              new EquivalentAddressGroup(address, LB_PROVIDED_BACKEND_ATTRS);
          newBackendAddrList.add(new BackendAddressGroup(eag, token));
        }
      }
      // Stop using fallback backends as soon as a new server list is received from the balancer.
      usingFallbackBackends = false;
      cancelFallbackTimer();
      useRoundRobinLists(newDropList, newBackendAddrList, loadRecorder);
      maybeUpdatePicker();
    }

    private void handleStreamClosed(Status error) {
      checkArgument(!error.isOk(), "unexpected OK status");
      if (closed) {
        return;
      }
      closed = true;
      cleanUp();
      propagateError(error);
      balancerWorking = false;
      maybeUseFallbackBackends();
      maybeUpdatePicker();

      long delayNanos = 0;
      if (initialResponseReceived || lbRpcRetryPolicy == null) {
        // Reset the backoff sequence if balancer has sent the initial response, or backoff sequence
        // has never been initialized.
        lbRpcRetryPolicy = backoffPolicyProvider.get();
      }
      // Backoff only when balancer wasn't working previously.
      if (!initialResponseReceived) {
        // The back-off policy determines the interval between consecutive RPC upstarts, thus the
        // actual delay may be smaller than the value from the back-off policy, or even negative,
        // depending how much time was spent in the previous RPC.
        delayNanos =
            lbRpcRetryPolicy.nextBackoffNanos() - stopwatch.elapsed(TimeUnit.NANOSECONDS);
      }
      if (delayNanos <= 0) {
        startLbRpc();
      } else {
        lbRpcRetryTimer =
            syncContext.schedule(new LbRpcRetryTask(), delayNanos, TimeUnit.NANOSECONDS,
                timerService);
      }

      helper.refreshNameResolution();
    }

    void close(Exception error) {
      if (closed) {
        return;
      }
      closed = true;
      cleanUp();
      lbRequestWriter.onError(error);
    }

    private void cleanUp() {
      if (loadReportTimer != null) {
        loadReportTimer.cancel();
        loadReportTimer = null;
      }
      if (lbStream == this) {
        lbStream = null;
      }
    }
  }

  /**
   * Make and use a picker out of the current lists and the states of subchannels if they have
   * changed since the last picker created.
   */
  private void maybeUpdatePicker() {
    List<RoundRobinEntry> pickList;
    ConnectivityState state;
<<<<<<< HEAD
    switch (grpclbConfig.getMode()) {
=======
    switch (config.getMode()) {
>>>>>>> e320b9be
      case ROUND_ROBIN:
        pickList = new ArrayList<>(backendList.size());
        Status error = null;
        boolean hasIdle = false;
        for (BackendEntry entry : backendList) {
          Subchannel subchannel = entry.subchannel;
          Attributes attrs = subchannel.getAttributes();
          ConnectivityStateInfo stateInfo = attrs.get(STATE_INFO).get();
          if (stateInfo.getState() == READY) {
            pickList.add(entry);
          } else if (stateInfo.getState() == TRANSIENT_FAILURE) {
            error = stateInfo.getStatus();
          } else if (stateInfo.getState() == IDLE) {
            hasIdle = true;
          }
        }
        if (pickList.isEmpty()) {
          if (error != null && !hasIdle) {
            pickList.add(new ErrorEntry(error));
            state = TRANSIENT_FAILURE;
          } else {
            pickList.add(BUFFER_ENTRY);
            state = CONNECTING;
          }
        } else {
          state = READY;
        }
        break;
      case PICK_FIRST:
        if (backendList.isEmpty()) {
          pickList = Collections.singletonList(BUFFER_ENTRY);
          // Have not received server addresses
          state = CONNECTING;
        } else {
          checkState(backendList.size() == 1, "Excessive backend entries: %s", backendList);
          BackendEntry onlyEntry = backendList.get(0);
          ConnectivityStateInfo stateInfo =
              onlyEntry.subchannel.getAttributes().get(STATE_INFO).get();
          state = stateInfo.getState();
          switch (state) {
            case READY:
              pickList = Collections.<RoundRobinEntry>singletonList(onlyEntry);
              break;
            case TRANSIENT_FAILURE:
              pickList =
                  Collections.<RoundRobinEntry>singletonList(new ErrorEntry(stateInfo.getStatus()));
              break;
            case CONNECTING:
              pickList = Collections.singletonList(BUFFER_ENTRY);
              break;
            default:
              pickList = Collections.<RoundRobinEntry>singletonList(
                  new IdleSubchannelEntry(onlyEntry.subchannel, syncContext));
          }
        }
        break;
      default:
<<<<<<< HEAD
        throw new AssertionError("Missing case for " + grpclbConfig.getMode());
=======
        throw new AssertionError("Missing case for " + config.getMode());
>>>>>>> e320b9be
    }
    maybeUpdatePicker(state, new RoundRobinPicker(dropList, pickList));
  }

  /**
   * Update the given picker to the helper if it's different from the current one.
   */
  private void maybeUpdatePicker(ConnectivityState state, RoundRobinPicker picker) {
    // Discard the new picker if we are sure it won't make any difference, in order to save
    // re-processing pending streams, and avoid unnecessary resetting of the pointer in
    // RoundRobinPicker.
    if (picker.dropList.equals(currentPicker.dropList)
        && picker.pickList.equals(currentPicker.pickList)) {
      return;
    }
    currentPicker = picker;
    logger.log(
        ChannelLogLevel.INFO, "{0}: picks={1}, drops={2}", state, picker.pickList, picker.dropList);
    helper.updateBalancingState(state, picker);
  }

  private LbAddressGroup flattenLbAddressGroups(List<LbAddressGroup> groupList) {
    assert !groupList.isEmpty();
    List<EquivalentAddressGroup> eags = new ArrayList<>(groupList.size());
    String authority = groupList.get(0).getAuthority();
    for (LbAddressGroup group : groupList) {
      if (!authority.equals(group.getAuthority())) {
        // TODO(ejona): Allow different authorities for different addresses. Requires support from
        // Helper.
        logger.log(ChannelLogLevel.WARNING,
            "Multiple authorities found for LB. "
            + "Skipping addresses for {0} in preference to {1}", group.getAuthority(), authority);
      } else {
        eags.add(group.getAddresses());
      }
    }
    // ALTS code can use the presence of ATTR_LB_ADDR_AUTHORITY to select ALTS instead of TLS, with
    // Netty.
    // TODO(ejona): The process here is a bit of a hack because ATTR_LB_ADDR_AUTHORITY isn't
    // actually used in the normal case. https://github.com/grpc/grpc-java/issues/4618 should allow
    // this to be more obvious.
    Attributes attrs = Attributes.newBuilder()
        .set(GrpclbConstants.ATTR_LB_ADDR_AUTHORITY, authority)
        .build();
    return new LbAddressGroup(flattenEquivalentAddressGroup(eags, attrs), authority);
  }

  /**
   * Flattens list of EquivalentAddressGroup objects into one EquivalentAddressGroup object.
   */
  private static EquivalentAddressGroup flattenEquivalentAddressGroup(
      List<EquivalentAddressGroup> groupList, Attributes attrs) {
    List<SocketAddress> addrs = new ArrayList<>();
    for (EquivalentAddressGroup group : groupList) {
      addrs.addAll(group.getAddresses());
    }
    return new EquivalentAddressGroup(addrs, attrs);
  }

  private static Attributes createSubchannelAttrs() {
    return Attributes.newBuilder()
        .set(STATE_INFO,
            new AtomicReference<>(
                ConnectivityStateInfo.forNonError(IDLE)))
        .build();
  }

  @VisibleForTesting
  static final class DropEntry {
    private final GrpclbClientLoadRecorder loadRecorder;
    private final String token;

    DropEntry(GrpclbClientLoadRecorder loadRecorder, String token) {
      this.loadRecorder = checkNotNull(loadRecorder, "loadRecorder");
      this.token = checkNotNull(token, "token");
    }

    PickResult picked() {
      loadRecorder.recordDroppedRequest(token);
      return DROP_PICK_RESULT;
    }

    @Override
    public String toString() {
      // This is printed in logs.  Only include useful information.
      return "drop(" + token + ")";
    }

    @Override
    public int hashCode() {
      return Objects.hashCode(loadRecorder, token);
    }

    @Override
    public boolean equals(Object other) {
      if (!(other instanceof DropEntry)) {
        return false;
      }
      DropEntry that = (DropEntry) other;
      return Objects.equal(loadRecorder, that.loadRecorder) && Objects.equal(token, that.token);
    }
  }

  @VisibleForTesting
  interface RoundRobinEntry {
    PickResult picked(Metadata headers);
  }

  @VisibleForTesting
  static final class BackendEntry implements RoundRobinEntry {
    final Subchannel subchannel;
    @VisibleForTesting
    final PickResult result;
    @Nullable
    private final String token;

    /**
     * For ROUND_ROBIN: creates a BackendEntry whose usage will be reported to load recorder.
     */
    BackendEntry(Subchannel subchannel, GrpclbClientLoadRecorder loadRecorder, String token) {
      this.subchannel = checkNotNull(subchannel, "subchannel");
      this.result =
          PickResult.withSubchannel(subchannel, checkNotNull(loadRecorder, "loadRecorder"));
      this.token = checkNotNull(token, "token");
    }

    /**
     * For ROUND_ROBIN/PICK_FIRST: creates a BackendEntry whose usage will not be reported.
     */
    BackendEntry(Subchannel subchannel) {
      this.subchannel = checkNotNull(subchannel, "subchannel");
      this.result = PickResult.withSubchannel(subchannel);
      this.token = null;
    }

    /**
     * For PICK_FIRST: creates a BackendEntry that includes all addresses.
     */
    BackendEntry(Subchannel subchannel, TokenAttachingTracerFactory tracerFactory) {
      this.subchannel = checkNotNull(subchannel, "subchannel");
      this.result =
          PickResult.withSubchannel(subchannel, checkNotNull(tracerFactory, "tracerFactory"));
      this.token = null;
    }

    @Override
    public PickResult picked(Metadata headers) {
      headers.discardAll(GrpclbConstants.TOKEN_METADATA_KEY);
      if (token != null) {
        headers.put(GrpclbConstants.TOKEN_METADATA_KEY, token);
      }
      return result;
    }

    @Override
    public String toString() {
      // This is printed in logs.  Only give out useful information.
      return "[" + subchannel.getAllAddresses().toString() + "(" + token + ")]";
    }

    @Override
    public int hashCode() {
      return Objects.hashCode(result, token);
    }

    @Override
    public boolean equals(Object other) {
      if (!(other instanceof BackendEntry)) {
        return false;
      }
      BackendEntry that = (BackendEntry) other;
      return Objects.equal(result, that.result) && Objects.equal(token, that.token);
    }
  }

  @VisibleForTesting
  static final class IdleSubchannelEntry implements RoundRobinEntry {
    private final SynchronizationContext syncContext;
    private final Subchannel subchannel;
    private final AtomicBoolean connectionRequested = new AtomicBoolean(false);

    IdleSubchannelEntry(Subchannel subchannel, SynchronizationContext syncContext) {
      this.subchannel = checkNotNull(subchannel, "subchannel");
      this.syncContext = checkNotNull(syncContext, "syncContext");
    }

    @Override
    public PickResult picked(Metadata headers) {
      if (connectionRequested.compareAndSet(false, true)) {
        syncContext.execute(new Runnable() {
            @Override
            public void run() {
              subchannel.requestConnection();
            }
          });
      }
      return PickResult.withNoResult();
    }

    @Override
    public String toString() {
      // This is printed in logs.  Only give out useful information.
      return "(idle)[" + subchannel.getAllAddresses().toString() + "]";
    }

    @Override
    public int hashCode() {
      return Objects.hashCode(subchannel, syncContext);
    }

    @Override
    public boolean equals(Object other) {
      if (!(other instanceof IdleSubchannelEntry)) {
        return false;
      }
      IdleSubchannelEntry that = (IdleSubchannelEntry) other;
      return Objects.equal(subchannel, that.subchannel)
          && Objects.equal(syncContext, that.syncContext);
    }
  }

  @VisibleForTesting
  static final class ErrorEntry implements RoundRobinEntry {
    final PickResult result;

    ErrorEntry(Status status) {
      result = PickResult.withError(status);
    }

    @Override
    public PickResult picked(Metadata headers) {
      return result;
    }

    @Override
    public int hashCode() {
      return Objects.hashCode(result);
    }

    @Override
    public boolean equals(Object other) {
      if (!(other instanceof ErrorEntry)) {
        return false;
      }
      return Objects.equal(result, ((ErrorEntry) other).result);
    }

    @Override
    public String toString() {
      // This is printed in logs.  Only include useful information.
      return result.getStatus().toString();
    }
  }

  @VisibleForTesting
  static final class RoundRobinPicker extends SubchannelPicker {
    @VisibleForTesting
    final List<DropEntry> dropList;
    private int dropIndex;

    @VisibleForTesting
    final List<? extends RoundRobinEntry> pickList;
    private int pickIndex;

    // dropList can be empty, which means no drop.
    // pickList must not be empty.
    RoundRobinPicker(List<DropEntry> dropList, List<? extends RoundRobinEntry> pickList) {
      this.dropList = checkNotNull(dropList, "dropList");
      this.pickList = checkNotNull(pickList, "pickList");
      checkArgument(!pickList.isEmpty(), "pickList is empty");
    }

    @Override
    public PickResult pickSubchannel(PickSubchannelArgs args) {
      synchronized (pickList) {
        // Two-level round-robin.
        // First round-robin on dropList. If a drop entry is selected, request will be dropped.  If
        // a non-drop entry is selected, then round-robin on pickList.  This makes sure requests are
        // dropped at the same proportion as the drop entries appear on the round-robin list from
        // the balancer, while only backends from pickList are selected for the non-drop cases.
        if (!dropList.isEmpty()) {
          DropEntry drop = dropList.get(dropIndex);
          dropIndex++;
          if (dropIndex == dropList.size()) {
            dropIndex = 0;
          }
          if (drop != null) {
            return drop.picked();
          }
        }

        RoundRobinEntry pick = pickList.get(pickIndex);
        pickIndex++;
        if (pickIndex == pickList.size()) {
          pickIndex = 0;
        }
        return pick.picked(args.getHeaders());
      }
    }

    @Override
    public String toString() {
      return MoreObjects.toStringHelper(RoundRobinPicker.class)
          .add("dropList", dropList)
          .add("pickList", pickList)
          .toString();
    }
  }
}<|MERGE_RESOLUTION|>--- conflicted
+++ resolved
@@ -142,11 +142,7 @@
   @Nullable
   private LbStream lbStream;
   private Map<List<EquivalentAddressGroup>, Subchannel> subchannels = Collections.emptyMap();
-<<<<<<< HEAD
-  private final GrpclbConfig grpclbConfig;
-=======
   private final GrpclbConfig config;
->>>>>>> e320b9be
 
   // Has the same size as the round-robin list from the balancer.
   // A drop entry from the round-robin list becomes a DropEntry here.
@@ -158,41 +154,24 @@
       new RoundRobinPicker(Collections.<DropEntry>emptyList(), Arrays.asList(BUFFER_ENTRY));
 
   GrpclbState(
-<<<<<<< HEAD
-      GrpclbConfig grpclbConfig,
-=======
       GrpclbConfig config,
->>>>>>> e320b9be
       Helper helper,
       SubchannelPool subchannelPool,
       TimeProvider time,
       Stopwatch stopwatch,
       BackoffPolicy.Provider backoffPolicyProvider) {
-<<<<<<< HEAD
-    this.grpclbConfig = checkNotNull(grpclbConfig, "grpclbConfig");
-    this.helper = checkNotNull(helper, "helper");
-    this.syncContext = checkNotNull(helper.getSynchronizationContext(), "syncContext");
-    this.subchannelPool =
-        grpclbConfig.getMode() == Mode.ROUND_ROBIN
-=======
     this.config = checkNotNull(config, "config");
     this.helper = checkNotNull(helper, "helper");
     this.syncContext = checkNotNull(helper.getSynchronizationContext(), "syncContext");
     this.subchannelPool =
         config.getMode() == Mode.ROUND_ROBIN
->>>>>>> e320b9be
             ? checkNotNull(subchannelPool, "subchannelPool") : null;
     this.time = checkNotNull(time, "time provider");
     this.stopwatch = checkNotNull(stopwatch, "stopwatch");
     this.timerService = checkNotNull(helper.getScheduledExecutorService(), "timerService");
     this.backoffPolicyProvider = checkNotNull(backoffPolicyProvider, "backoffPolicyProvider");
-<<<<<<< HEAD
-    if (grpclbConfig.getTarget() != null) {
-      this.serviceName = grpclbConfig.getTarget();
-=======
     if (config.getServiceName() != null) {
       this.serviceName = config.getServiceName();
->>>>>>> e320b9be
     } else {
       this.serviceName = checkNotNull(helper.getAuthority(), "helper returns null authority");
     }
@@ -209,11 +188,7 @@
       }
       return;
     }
-<<<<<<< HEAD
-    if (grpclbConfig.getMode() == Mode.ROUND_ROBIN && newState.getState() == IDLE) {
-=======
     if (config.getMode() == Mode.ROUND_ROBIN && newState.getState() == IDLE) {
->>>>>>> e320b9be
       subchannel.requestConnection();
     }
     subchannel.getAttributes().get(STATE_INFO).set(newState);
@@ -358,11 +333,7 @@
 
   void shutdown() {
     shutdownLbComm();
-<<<<<<< HEAD
-    switch (grpclbConfig.getMode()) {
-=======
     switch (config.getMode()) {
->>>>>>> e320b9be
       case ROUND_ROBIN:
         // We close the subchannels through subchannelPool instead of helper just for convenience of
         // testing.
@@ -378,11 +349,7 @@
         }
         break;
       default:
-<<<<<<< HEAD
-        throw new AssertionError("Missing case for " + grpclbConfig.getMode());
-=======
         throw new AssertionError("Missing case for " + config.getMode());
->>>>>>> e320b9be
     }
     subchannels = Collections.emptyMap();
     cancelFallbackTimer();
@@ -423,11 +390,7 @@
         new HashMap<>();
     List<BackendEntry> newBackendList = new ArrayList<>();
 
-<<<<<<< HEAD
-    switch (grpclbConfig.getMode()) {
-=======
     switch (config.getMode()) {
->>>>>>> e320b9be
       case ROUND_ROBIN:
         for (BackendAddressGroup backendAddr : newBackendAddrList) {
           EquivalentAddressGroup eag = backendAddr.getAddresses();
@@ -490,11 +453,7 @@
             new BackendEntry(subchannel, new TokenAttachingTracerFactory(loadRecorder)));
         break;
       default:
-<<<<<<< HEAD
-        throw new AssertionError("Missing case for " + grpclbConfig.getMode());
-=======
         throw new AssertionError("Missing case for " + config.getMode());
->>>>>>> e320b9be
     }
 
     dropList = Collections.unmodifiableList(newDropList);
@@ -739,11 +698,7 @@
   private void maybeUpdatePicker() {
     List<RoundRobinEntry> pickList;
     ConnectivityState state;
-<<<<<<< HEAD
-    switch (grpclbConfig.getMode()) {
-=======
     switch (config.getMode()) {
->>>>>>> e320b9be
       case ROUND_ROBIN:
         pickList = new ArrayList<>(backendList.size());
         Status error = null;
@@ -801,11 +756,7 @@
         }
         break;
       default:
-<<<<<<< HEAD
-        throw new AssertionError("Missing case for " + grpclbConfig.getMode());
-=======
         throw new AssertionError("Missing case for " + config.getMode());
->>>>>>> e320b9be
     }
     maybeUpdatePicker(state, new RoundRobinPicker(dropList, pickList));
   }
