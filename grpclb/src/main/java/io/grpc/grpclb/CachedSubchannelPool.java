/*
 * Copyright 2018 The gRPC Authors
 *
 * Licensed under the Apache License, Version 2.0 (the "License");
 * you may not use this file except in compliance with the License.
 * You may obtain a copy of the License at
 *
 *     http://www.apache.org/licenses/LICENSE-2.0
 *
 * Unless required by applicable law or agreed to in writing, software
 * distributed under the License is distributed on an "AS IS" BASIS,
 * WITHOUT WARRANTIES OR CONDITIONS OF ANY KIND, either express or implied.
 * See the License for the specific language governing permissions and
 * limitations under the License.
 */

package io.grpc.grpclb;

import static com.google.common.base.Preconditions.checkNotNull;
import static com.google.common.base.Preconditions.checkState;

import com.google.common.annotations.VisibleForTesting;
import io.grpc.Attributes;
import io.grpc.ConnectivityStateInfo;
import io.grpc.EquivalentAddressGroup;
import io.grpc.LoadBalancer.CreateSubchannelArgs;
import io.grpc.LoadBalancer.Helper;
import io.grpc.LoadBalancer.Subchannel;
import io.grpc.LoadBalancer.SubchannelStateListener;
import io.grpc.SynchronizationContext.ScheduledHandle;
import java.util.HashMap;
import java.util.concurrent.TimeUnit;

/**
 * A {@link SubchannelPool} that keeps returned {@link Subchannel}s for a given time before it's
 * shut down by the pool.
 */
// TODO(creamsoup) address to subchannel is not 1:1 mapping because subchannel can update its
//  address. Use Multimap and ForwardingSubchannel (override updateAddresses) to maintain most up to
//  dated subchannel view.
final class CachedSubchannelPool implements SubchannelPool {
  private final HashMap<EquivalentAddressGroup, CacheEntry> cache =
      new HashMap<>();

  private final Helper helper;
  private PooledSubchannelStateListener listener;

  @VisibleForTesting
  static final long SHUTDOWN_TIMEOUT_MS = 10000;

  public CachedSubchannelPool(Helper helper) {
    this.helper = checkNotNull(helper, "helper");
  }

  @Override
<<<<<<< HEAD
  public void registerListener(PooledSubchannelStateListener pooledSubchannelStateListener) {
    this.listener = checkNotNull(pooledSubchannelStateListener, "pooledSubchannelStateListener");
=======
  public void registerListener(PooledSubchannelStateListener listener) {
    this.listener = checkNotNull(listener, "listener");
>>>>>>> 829a7c5a
  }

  @Override
  public Subchannel takeOrCreateSubchannel(
      EquivalentAddressGroup eag, Attributes defaultAttributes) {
    final CacheEntry entry = cache.remove(eag);
    final Subchannel subchannel;
    if (entry == null) {
      subchannel =
          helper.createSubchannel(
              CreateSubchannelArgs.newBuilder()
                  .setAddresses(eag)
                  .setAttributes(defaultAttributes)
                  .build());
      subchannel.start(new SubchannelStateListener() {
        @Override
        public void onSubchannelState(ConnectivityStateInfo newState) {
<<<<<<< HEAD
=======
          updateCachedSubchannelState(subchannel, newState);
>>>>>>> 829a7c5a
          listener.onSubchannelState(subchannel, newState);
        }
      });
    } else {
      subchannel = entry.subchannel;
      entry.shutdownTimer.cancel();
      // Make the balancer up-to-date with the latest state in case it has changed while it's
      // in the cache.
      helper.getSynchronizationContext().execute(new Runnable() {
          @Override
          public void run() {
            listener.onSubchannelState(subchannel, entry.state);
          }
        });
    }
    return subchannel;
  }

  private void updateCachedSubchannelState(
      Subchannel subchannel, ConnectivityStateInfo newStateInfo) {
    CacheEntry cached = cache.get(subchannel.getAddresses());
    if (cached == null || cached.subchannel != subchannel) {
      // Given subchannel is not cached.  Not our responsibility.
      return;
    }
    cached.state = newStateInfo;
  }

  @Override
  public void returnSubchannel(Subchannel subchannel, ConnectivityStateInfo lastKnownState) {
    CacheEntry prev = cache.get(subchannel.getAddresses());
    if (prev != null) {
      // Returning the same Subchannel twice has no effect.
      // Returning a different Subchannel for an already cached EAG will cause the
      // latter Subchannel to be shutdown immediately.
      if (prev.subchannel != subchannel) {
        subchannel.shutdown();
      }
      return;
    }
    final ShutdownSubchannelTask shutdownTask = new ShutdownSubchannelTask(subchannel);
    ScheduledHandle shutdownTimer =
        helper.getSynchronizationContext().schedule(
            shutdownTask, SHUTDOWN_TIMEOUT_MS, TimeUnit.MILLISECONDS,
            helper.getScheduledExecutorService());
    CacheEntry entry = new CacheEntry(subchannel, shutdownTimer, lastKnownState);
    cache.put(subchannel.getAddresses(), entry);
  }

  @Override
  public void clear() {
    for (CacheEntry entry : cache.values()) {
      entry.shutdownTimer.cancel();
      entry.subchannel.shutdown();
    }
    cache.clear();
  }

  @VisibleForTesting
  final class ShutdownSubchannelTask implements Runnable {
    private final Subchannel subchannel;

    private ShutdownSubchannelTask(Subchannel subchannel) {
      this.subchannel = checkNotNull(subchannel, "subchannel");
    }

    // This runs in channelExecutor
    @Override
    public void run() {
      CacheEntry entry = cache.remove(subchannel.getAddresses());
      checkState(entry.subchannel == subchannel, "Inconsistent state");
      subchannel.shutdown();
    }
  }

  private static class CacheEntry {
    final Subchannel subchannel;
    final ScheduledHandle shutdownTimer;
    ConnectivityStateInfo state;

    CacheEntry(Subchannel subchannel, ScheduledHandle shutdownTimer, ConnectivityStateInfo state) {
      this.subchannel = checkNotNull(subchannel, "subchannel");
      this.shutdownTimer = checkNotNull(shutdownTimer, "shutdownTimer");
      this.state = checkNotNull(state, "state");
    }
  }
}<|MERGE_RESOLUTION|>--- conflicted
+++ resolved
@@ -35,9 +35,6 @@
  * A {@link SubchannelPool} that keeps returned {@link Subchannel}s for a given time before it's
  * shut down by the pool.
  */
-// TODO(creamsoup) address to subchannel is not 1:1 mapping because subchannel can update its
-//  address. Use Multimap and ForwardingSubchannel (override updateAddresses) to maintain most up to
-//  dated subchannel view.
 final class CachedSubchannelPool implements SubchannelPool {
   private final HashMap<EquivalentAddressGroup, CacheEntry> cache =
       new HashMap<>();
@@ -53,13 +50,8 @@
   }
 
   @Override
-<<<<<<< HEAD
-  public void registerListener(PooledSubchannelStateListener pooledSubchannelStateListener) {
-    this.listener = checkNotNull(pooledSubchannelStateListener, "pooledSubchannelStateListener");
-=======
   public void registerListener(PooledSubchannelStateListener listener) {
     this.listener = checkNotNull(listener, "listener");
->>>>>>> 829a7c5a
   }
 
   @Override
@@ -77,10 +69,7 @@
       subchannel.start(new SubchannelStateListener() {
         @Override
         public void onSubchannelState(ConnectivityStateInfo newState) {
-<<<<<<< HEAD
-=======
           updateCachedSubchannelState(subchannel, newState);
->>>>>>> 829a7c5a
           listener.onSubchannelState(subchannel, newState);
         }
       });
