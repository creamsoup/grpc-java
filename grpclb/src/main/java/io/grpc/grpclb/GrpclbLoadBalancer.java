/*
 * Copyright 2016 The gRPC Authors
 *
 * Licensed under the Apache License, Version 2.0 (the "License");
 * you may not use this file except in compliance with the License.
 * You may obtain a copy of the License at
 *
 *     http://www.apache.org/licenses/LICENSE-2.0
 *
 * Unless required by applicable law or agreed to in writing, software
 * distributed under the License is distributed on an "AS IS" BASIS,
 * WITHOUT WARRANTIES OR CONDITIONS OF ANY KIND, either express or implied.
 * See the License for the specific language governing permissions and
 * limitations under the License.
 */

package io.grpc.grpclb;

import static com.google.common.base.Preconditions.checkNotNull;
import static com.google.common.base.Preconditions.checkState;

import com.google.common.annotations.VisibleForTesting;
import com.google.common.base.Stopwatch;
import io.grpc.Attributes;
import io.grpc.ChannelLogger.ChannelLogLevel;
import io.grpc.ConnectivityStateInfo;
import io.grpc.EquivalentAddressGroup;
import io.grpc.LoadBalancer;
import io.grpc.Status;
import io.grpc.grpclb.GrpclbState.Mode;
import io.grpc.internal.BackoffPolicy;
import io.grpc.internal.TimeProvider;
import java.util.ArrayList;
import java.util.Collections;
import java.util.List;
import javax.annotation.Nullable;

/**
 * A {@link LoadBalancer} that uses the GRPCLB protocol.
 *
 * <p>Optionally, when requested by the naming system, will delegate the work to a local pick-first
 * or round-robin balancer.
 */
class GrpclbLoadBalancer extends LoadBalancer {

  private static final GrpclbConfig DEFAULT_CONFIG = GrpclbConfig.create(Mode.ROUND_ROBIN);

  private final Helper helper;
  private final TimeProvider time;
  private final Stopwatch stopwatch;
  private final SubchannelPool subchannelPool;
  private final BackoffPolicy.Provider backoffPolicyProvider;

<<<<<<< HEAD
  private GrpclbConfig config = GrpclbConfig.create(Mode.ROUND_ROBIN);
=======
  private GrpclbConfig config = DEFAULT_CONFIG;
>>>>>>> e320b9be

  // All mutable states in this class are mutated ONLY from Channel Executor
  @Nullable
  private GrpclbState grpclbState;

  GrpclbLoadBalancer(
      Helper helper,
      SubchannelPool subchannelPool,
      TimeProvider time,
      Stopwatch stopwatch,
      BackoffPolicy.Provider backoffPolicyProvider) {
    this.helper = checkNotNull(helper, "helper");
    this.time = checkNotNull(time, "time provider");
    this.stopwatch = checkNotNull(stopwatch, "stopwatch");
    this.backoffPolicyProvider = checkNotNull(backoffPolicyProvider, "backoffPolicyProvider");
    this.subchannelPool = checkNotNull(subchannelPool, "subchannelPool");
    this.subchannelPool.init(helper, this);
    recreateStates();
    checkNotNull(grpclbState, "grpclbState");
  }

  @Deprecated
  @Override
  public void handleSubchannelState(Subchannel subchannel, ConnectivityStateInfo newState) {
    // grpclbState should never be null here since handleSubchannelState cannot be called while the
    // lb is shutdown.
    grpclbState.handleSubchannelState(subchannel, newState);
  }

  @Override
  public void handleResolvedAddresses(ResolvedAddresses resolvedAddresses) {
    Attributes attributes = resolvedAddresses.getAttributes();
    List<EquivalentAddressGroup> newLbAddresses = attributes.get(GrpclbConstants.ATTR_LB_ADDRS);
    if ((newLbAddresses == null || newLbAddresses.isEmpty())
        && resolvedAddresses.getAddresses().isEmpty()) {
      handleNameResolutionError(
          Status.UNAVAILABLE.withDescription("No backend or balancer addresses found"));
      return;
    }
    List<LbAddressGroup> newLbAddressGroups = new ArrayList<>();

    if (newLbAddresses != null) {
      for (EquivalentAddressGroup lbAddr : newLbAddresses) {
        String lbAddrAuthority = lbAddr.getAttributes().get(GrpclbConstants.ATTR_LB_ADDR_AUTHORITY);
        if (lbAddrAuthority == null) {
          throw new AssertionError(
              "This is a bug: LB address " + lbAddr + " does not have an authority.");
        }
        newLbAddressGroups.add(new LbAddressGroup(lbAddr, lbAddrAuthority));
      }
    }

    newLbAddressGroups = Collections.unmodifiableList(newLbAddressGroups);
    List<EquivalentAddressGroup> newBackendServers =
        Collections.unmodifiableList(resolvedAddresses.getAddresses());
<<<<<<< HEAD
    Map<String, ?> rawLbConfigValue = attributes.get(ATTR_LOAD_BALANCING_CONFIG);
    GrpclbConfig newConfig  = retrieveGrpcLbConfig(rawLbConfigValue, helper.getChannelLogger());
=======
    GrpclbConfig newConfig = (GrpclbConfig) resolvedAddresses.getLoadBalancingPolicyConfig();
    if (newConfig == null) {
      newConfig = DEFAULT_CONFIG;
    }
>>>>>>> e320b9be
    if (!config.equals(newConfig)) {
      config = newConfig;
      helper.getChannelLogger().log(ChannelLogLevel.INFO, "Config: " + newConfig);
      recreateStates();
    }
    grpclbState.handleAddresses(newLbAddressGroups, newBackendServers);
  }

  @Override
  public void requestConnection() {
    if (grpclbState != null) {
      grpclbState.requestConnection();
    }
  }

<<<<<<< HEAD
  @VisibleForTesting
  static GrpclbConfig retrieveGrpcLbConfig(
      @Nullable Map<String, ?> rawLbConfigValue, ChannelLogger channelLogger) {
    if (rawLbConfigValue == null) {
      return GrpclbConfig.create(DEFAULT_MODE);
    }

    Object rawTarget = rawLbConfigValue.get(GrpclbLoadBalancerProvider.SERVICE_CONFIG_TARGET_NAME);
    String target = null;
    if (rawTarget == null || rawTarget instanceof String) {
      target = (String) rawTarget;
    } else {
      channelLogger.log(
          ChannelLogLevel.WARNING,
          "Invalid targetName value type: %s, ignoring it",
          rawTarget.getClass());
    }
    try {
      List<?> rawChildPolicies = getList(rawLbConfigValue, "childPolicy");
      if (rawChildPolicies == null) {
        return GrpclbConfig.create(DEFAULT_MODE, target);
      }
      List<LbConfig> childPolicies =
          ServiceConfigUtil.unwrapLoadBalancingConfigList(checkObjectList(rawChildPolicies));
      for (LbConfig childPolicy : childPolicies) {
        String childPolicyName = childPolicy.getPolicyName();
        switch (childPolicyName) {
          case "round_robin":
            return GrpclbConfig.create(Mode.ROUND_ROBIN, target);
          case "pick_first":
            return GrpclbConfig.create(Mode.PICK_FIRST, target);
          default:
            channelLogger.log(
                ChannelLogLevel.DEBUG,
                "grpclb ignoring unsupported child policy " + childPolicyName);
        }
      }
    } catch (RuntimeException e) {
      channelLogger.log(ChannelLogLevel.WARNING, "Bad grpclb config, using " + DEFAULT_MODE);
      logger.log(
          Level.WARNING, "Bad grpclb config: " + rawLbConfigValue + ", using " + DEFAULT_MODE, e);
    }
    return GrpclbConfig.create(DEFAULT_MODE, target);
  }

=======
>>>>>>> e320b9be
  private void resetStates() {
    if (grpclbState != null) {
      grpclbState.shutdown();
      grpclbState = null;
    }
  }

  private void recreateStates() {
    resetStates();
    checkState(grpclbState == null, "Should've been cleared");
<<<<<<< HEAD
    // TODO(jihuncho) instead of passing the helper, consider passing the target_name.
    grpclbState = new GrpclbState(
        config, helper, subchannelPool, time, stopwatch, backoffPolicyProvider);
=======
    grpclbState =
        new GrpclbState(config, helper, subchannelPool, time, stopwatch, backoffPolicyProvider);
>>>>>>> e320b9be
  }

  @Override
  public void shutdown() {
    resetStates();
  }

  @Override
  public void handleNameResolutionError(Status error) {
    if (grpclbState != null) {
      grpclbState.propagateError(error);
    }
  }

  @Override
  public boolean canHandleEmptyAddressListFromNameResolution() {
    return true;
  }

  @VisibleForTesting
  @Nullable
  GrpclbState getGrpclbState() {
    return grpclbState;
  }
<<<<<<< HEAD

  // TODO(carl-mastrangelo): delete getList and checkObjectList once apply is complete for SVCCFG.
  /**
   * Gets a list from an object for the given key.
   */
  @Nullable
  private static List<?> getList(Map<String, ?> obj, String key) {
    assert key != null;
    if (!obj.containsKey(key)) {
      return null;
    }
    Object value = obj.get(key);
    if (!(value instanceof List)) {
      throw new ClassCastException(
          String.format("value '%s' for key '%s' in %s is not List", value, key, obj));
    }
    return (List<?>) value;
  }

  @SuppressWarnings("unchecked")
  private static List<Map<String, ?>> checkObjectList(List<?> rawList) {
    for (int i = 0; i < rawList.size(); i++) {
      if (!(rawList.get(i) instanceof Map)) {
        throw new ClassCastException(
            String.format("value %s for idx %d in %s is not object", rawList.get(i), i, rawList));
      }
    }
    return (List<Map<String, ?>>) rawList;
  }
=======
>>>>>>> e320b9be
}<|MERGE_RESOLUTION|>--- conflicted
+++ resolved
@@ -51,11 +51,7 @@
   private final SubchannelPool subchannelPool;
   private final BackoffPolicy.Provider backoffPolicyProvider;
 
-<<<<<<< HEAD
-  private GrpclbConfig config = GrpclbConfig.create(Mode.ROUND_ROBIN);
-=======
   private GrpclbConfig config = DEFAULT_CONFIG;
->>>>>>> e320b9be
 
   // All mutable states in this class are mutated ONLY from Channel Executor
   @Nullable
@@ -111,15 +107,10 @@
     newLbAddressGroups = Collections.unmodifiableList(newLbAddressGroups);
     List<EquivalentAddressGroup> newBackendServers =
         Collections.unmodifiableList(resolvedAddresses.getAddresses());
-<<<<<<< HEAD
-    Map<String, ?> rawLbConfigValue = attributes.get(ATTR_LOAD_BALANCING_CONFIG);
-    GrpclbConfig newConfig  = retrieveGrpcLbConfig(rawLbConfigValue, helper.getChannelLogger());
-=======
     GrpclbConfig newConfig = (GrpclbConfig) resolvedAddresses.getLoadBalancingPolicyConfig();
     if (newConfig == null) {
       newConfig = DEFAULT_CONFIG;
     }
->>>>>>> e320b9be
     if (!config.equals(newConfig)) {
       config = newConfig;
       helper.getChannelLogger().log(ChannelLogLevel.INFO, "Config: " + newConfig);
@@ -135,54 +126,6 @@
     }
   }
 
-<<<<<<< HEAD
-  @VisibleForTesting
-  static GrpclbConfig retrieveGrpcLbConfig(
-      @Nullable Map<String, ?> rawLbConfigValue, ChannelLogger channelLogger) {
-    if (rawLbConfigValue == null) {
-      return GrpclbConfig.create(DEFAULT_MODE);
-    }
-
-    Object rawTarget = rawLbConfigValue.get(GrpclbLoadBalancerProvider.SERVICE_CONFIG_TARGET_NAME);
-    String target = null;
-    if (rawTarget == null || rawTarget instanceof String) {
-      target = (String) rawTarget;
-    } else {
-      channelLogger.log(
-          ChannelLogLevel.WARNING,
-          "Invalid targetName value type: %s, ignoring it",
-          rawTarget.getClass());
-    }
-    try {
-      List<?> rawChildPolicies = getList(rawLbConfigValue, "childPolicy");
-      if (rawChildPolicies == null) {
-        return GrpclbConfig.create(DEFAULT_MODE, target);
-      }
-      List<LbConfig> childPolicies =
-          ServiceConfigUtil.unwrapLoadBalancingConfigList(checkObjectList(rawChildPolicies));
-      for (LbConfig childPolicy : childPolicies) {
-        String childPolicyName = childPolicy.getPolicyName();
-        switch (childPolicyName) {
-          case "round_robin":
-            return GrpclbConfig.create(Mode.ROUND_ROBIN, target);
-          case "pick_first":
-            return GrpclbConfig.create(Mode.PICK_FIRST, target);
-          default:
-            channelLogger.log(
-                ChannelLogLevel.DEBUG,
-                "grpclb ignoring unsupported child policy " + childPolicyName);
-        }
-      }
-    } catch (RuntimeException e) {
-      channelLogger.log(ChannelLogLevel.WARNING, "Bad grpclb config, using " + DEFAULT_MODE);
-      logger.log(
-          Level.WARNING, "Bad grpclb config: " + rawLbConfigValue + ", using " + DEFAULT_MODE, e);
-    }
-    return GrpclbConfig.create(DEFAULT_MODE, target);
-  }
-
-=======
->>>>>>> e320b9be
   private void resetStates() {
     if (grpclbState != null) {
       grpclbState.shutdown();
@@ -193,14 +136,8 @@
   private void recreateStates() {
     resetStates();
     checkState(grpclbState == null, "Should've been cleared");
-<<<<<<< HEAD
-    // TODO(jihuncho) instead of passing the helper, consider passing the target_name.
-    grpclbState = new GrpclbState(
-        config, helper, subchannelPool, time, stopwatch, backoffPolicyProvider);
-=======
     grpclbState =
         new GrpclbState(config, helper, subchannelPool, time, stopwatch, backoffPolicyProvider);
->>>>>>> e320b9be
   }
 
   @Override
@@ -225,36 +162,4 @@
   GrpclbState getGrpclbState() {
     return grpclbState;
   }
-<<<<<<< HEAD
-
-  // TODO(carl-mastrangelo): delete getList and checkObjectList once apply is complete for SVCCFG.
-  /**
-   * Gets a list from an object for the given key.
-   */
-  @Nullable
-  private static List<?> getList(Map<String, ?> obj, String key) {
-    assert key != null;
-    if (!obj.containsKey(key)) {
-      return null;
-    }
-    Object value = obj.get(key);
-    if (!(value instanceof List)) {
-      throw new ClassCastException(
-          String.format("value '%s' for key '%s' in %s is not List", value, key, obj));
-    }
-    return (List<?>) value;
-  }
-
-  @SuppressWarnings("unchecked")
-  private static List<Map<String, ?>> checkObjectList(List<?> rawList) {
-    for (int i = 0; i < rawList.size(); i++) {
-      if (!(rawList.get(i) instanceof Map)) {
-        throw new ClassCastException(
-            String.format("value %s for idx %d in %s is not object", rawList.get(i), i, rawList));
-      }
-    }
-    return (List<Map<String, ?>>) rawList;
-  }
-=======
->>>>>>> e320b9be
 }