/*
 * Copyright 2018 The gRPC Authors
 *
 * Licensed under the Apache License, Version 2.0 (the "License");
 * you may not use this file except in compliance with the License.
 * You may obtain a copy of the License at
 *
 *     http://www.apache.org/licenses/LICENSE-2.0
 *
 * Unless required by applicable law or agreed to in writing, software
 * distributed under the License is distributed on an "AS IS" BASIS,
 * WITHOUT WARRANTIES OR CONDITIONS OF ANY KIND, either express or implied.
 * See the License for the specific language governing permissions and
 * limitations under the License.
 */

package io.grpc.grpclb;

import static com.google.common.truth.Truth.assertThat;
import static io.grpc.grpclb.CachedSubchannelPool.SHUTDOWN_TIMEOUT_MS;
import static java.util.concurrent.TimeUnit.MILLISECONDS;
import static org.mockito.ArgumentMatchers.any;
import static org.mockito.Mockito.atLeast;
import static org.mockito.Mockito.atMost;
import static org.mockito.Mockito.doAnswer;
import static org.mockito.Mockito.mock;
import static org.mockito.Mockito.never;
import static org.mockito.Mockito.same;
import static org.mockito.Mockito.verify;
import static org.mockito.Mockito.verifyNoMoreInteractions;
import static org.mockito.Mockito.when;

import io.grpc.Attributes;
import io.grpc.ConnectivityState;
import io.grpc.ConnectivityStateInfo;
import io.grpc.EquivalentAddressGroup;
<<<<<<< HEAD
import io.grpc.LoadBalancer;
=======
>>>>>>> 7c5fa7a0
import io.grpc.LoadBalancer.CreateSubchannelArgs;
import io.grpc.LoadBalancer.Helper;
import io.grpc.LoadBalancer.Subchannel;
import io.grpc.Status;
import io.grpc.SynchronizationContext;
import io.grpc.grpclb.CachedSubchannelPool.ShutdownSubchannelTask;
import io.grpc.grpclb.SubchannelPool.PooledSubchannelStateListener;
import io.grpc.internal.FakeClock;
import java.util.ArrayList;
import org.junit.After;
import org.junit.Before;
import org.junit.Test;
import org.junit.runner.RunWith;
import org.junit.runners.JUnit4;
<<<<<<< HEAD
=======
import org.mockito.AdditionalAnswers;
>>>>>>> 7c5fa7a0
import org.mockito.ArgumentCaptor;
import org.mockito.InOrder;
import org.mockito.Mockito;
import org.mockito.invocation.InvocationOnMock;
import org.mockito.stubbing.Answer;

/** Unit tests for {@link CachedSubchannelPool}. */
@RunWith(JUnit4.class)
public class CachedSubchannelPoolTest {
  private static final EquivalentAddressGroup EAG1 =
      new EquivalentAddressGroup(new FakeSocketAddress("fake-address-1"), Attributes.EMPTY);
  private static final EquivalentAddressGroup EAG2 =
      new EquivalentAddressGroup(new FakeSocketAddress("fake-address-2"), Attributes.EMPTY);
  private static final Attributes.Key<String> ATTR_KEY = Attributes.Key.create("test-attr");
  private static final Attributes ATTRS1 = Attributes.newBuilder().set(ATTR_KEY, "1").build();
  private static final Attributes ATTRS2 = Attributes.newBuilder().set(ATTR_KEY, "2").build();
  
  private static final ConnectivityStateInfo READY_STATE =
      ConnectivityStateInfo.forNonError(ConnectivityState.READY);
  private static final ConnectivityStateInfo TRANSIENT_FAILURE_STATE =
      ConnectivityStateInfo.forTransientFailure(Status.UNAVAILABLE.withDescription("Simulated"));
  private static final FakeClock.TaskFilter SHUTDOWN_TASK_FILTER =
      new FakeClock.TaskFilter() {
        @Override
        public boolean shouldAccept(Runnable command) {
          // The task is wrapped by SynchronizationContext, so we can't compare the type
          // directly.
          return command.toString().contains(ShutdownSubchannelTask.class.getSimpleName());
        }
      };

  private final Helper helper = mock(Helper.class);
  private final PooledSubchannelStateListener listener = mock(
      PooledSubchannelStateListener.class,
      AdditionalAnswers.delegatesTo(new PooledSubchannelStateListener() {
        @Override
        public void onSubchannelState(Subchannel subchannel, ConnectivityStateInfo newState) {
          syncContext.throwIfNotInThisSynchronizationContext();
        }
      }));

  private final FakeClock clock = new FakeClock();
  private final SynchronizationContext syncContext = new SynchronizationContext(
      new Thread.UncaughtExceptionHandler() {
        @Override
        public void uncaughtException(Thread t, Throwable e) {
          throw new AssertionError(e);
        }
      });
  private final CachedSubchannelPool pool = new CachedSubchannelPool(helper);
  private final ArrayList<Subchannel> mockSubchannels = new ArrayList<>();
  private final ArgumentCaptor<CreateSubchannelArgs> createSubchannelArgsCaptor
      = ArgumentCaptor.forClass(CreateSubchannelArgs.class);

  @Before
<<<<<<< HEAD
  @SuppressWarnings({"deprecation"})
=======
>>>>>>> 7c5fa7a0
  public void setUp() {
    doAnswer(new Answer<Subchannel>() {
        @Override
        public Subchannel answer(InvocationOnMock invocation) throws Throwable {
          Subchannel subchannel = mock(Subchannel.class);
          CreateSubchannelArgs args = (CreateSubchannelArgs) invocation.getArguments()[0];
          when(subchannel.getAllAddresses()).thenReturn(args.getAddresses());
          when(subchannel.getAttributes()).thenReturn(args.getAttributes());
          mockSubchannels.add(subchannel);
          return subchannel;
        }
<<<<<<< HEAD
        // TODO(zhangkun83): remove the deprecation suppression on this method once migrated to
        // the new createSubchannel().
      }).when(helper).createSubchannel(any(CreateSubchannelArgs.class));
    doAnswer(new Answer<Void>() {
        @Override
        public Void answer(InvocationOnMock invocation) throws Throwable {
          syncContext.throwIfNotInThisSynchronizationContext();
          return null;
        }
      }).when(balancer).handleSubchannelState(
          any(Subchannel.class), any(ConnectivityStateInfo.class));
=======
      }).when(helper).createSubchannel(any(CreateSubchannelArgs.class));
>>>>>>> 7c5fa7a0
    when(helper.getSynchronizationContext()).thenReturn(syncContext);
    when(helper.getScheduledExecutorService()).thenReturn(clock.getScheduledExecutorService());
    pool.registerListener(listener);
  }

  @After
  public void wrapUp() {
    if (mockSubchannels.isEmpty()) {
      return;
    }
    // Sanity checks
    for (Subchannel subchannel : mockSubchannels) {
      verify(subchannel, atMost(1)).shutdown();
    }
    verify(listener, atLeast(0))
        .onSubchannelState(any(Subchannel.class), any(ConnectivityStateInfo.class));
    verifyNoMoreInteractions(listener);
  }

  @Test
  public void subchannelExpireAfterReturned() {
    Subchannel subchannel1 = pool.takeOrCreateSubchannel(EAG1, ATTRS1);
    assertThat(subchannel1).isNotNull();
    InOrder inOrder = Mockito.inOrder(helper);
    inOrder.verify(helper).createSubchannel(createSubchannelArgsCaptor.capture());
    CreateSubchannelArgs createSubchannelArgs = createSubchannelArgsCaptor.getValue();
    assertThat(createSubchannelArgs.getAddresses()).containsExactly(EAG1);
    assertThat(createSubchannelArgs.getAttributes()).isEqualTo(ATTRS1);

    Subchannel subchannel2 = pool.takeOrCreateSubchannel(EAG2, ATTRS2);
    assertThat(subchannel2).isNotNull();
    assertThat(subchannel2).isNotSameInstanceAs(subchannel1);
    inOrder.verify(helper).createSubchannel(createSubchannelArgsCaptor.capture());
    createSubchannelArgs = createSubchannelArgsCaptor.getValue();
    assertThat(createSubchannelArgs.getAddresses()).containsExactly(EAG2);
    assertThat(createSubchannelArgs.getAttributes()).isEqualTo(ATTRS2);

    pool.returnSubchannel(subchannel1, READY_STATE);

    // subchannel1 is 1ms away from expiration.
    clock.forwardTime(SHUTDOWN_TIMEOUT_MS - 1, MILLISECONDS);
    verify(subchannel1, never()).shutdown();

    pool.returnSubchannel(subchannel2, READY_STATE);

    // subchannel1 expires. subchannel2 is (SHUTDOWN_TIMEOUT_MS - 1) away from expiration.
    clock.forwardTime(1, MILLISECONDS);
    verify(subchannel1).shutdown();

    // subchanne2 expires.
    clock.forwardTime(SHUTDOWN_TIMEOUT_MS - 1, MILLISECONDS);
    verify(subchannel2).shutdown();

    assertThat(clock.numPendingTasks()).isEqualTo(0);
  }

  @Test
  public void subchannelReused() {
    Subchannel subchannel1 = pool.takeOrCreateSubchannel(EAG1, ATTRS1);
    assertThat(subchannel1).isNotNull();
    InOrder inOrder = Mockito.inOrder(helper);
    inOrder.verify(helper).createSubchannel(createSubchannelArgsCaptor.capture());
    CreateSubchannelArgs createSubchannelArgs = createSubchannelArgsCaptor.getValue();
    assertThat(createSubchannelArgs.getAddresses()).containsExactly(EAG1);
    assertThat(createSubchannelArgs.getAttributes()).isEqualTo(ATTRS1);

    Subchannel subchannel2 = pool.takeOrCreateSubchannel(EAG2, ATTRS2);
    assertThat(subchannel2).isNotNull();
    assertThat(subchannel2).isNotSameInstanceAs(subchannel1);
    inOrder.verify(helper).createSubchannel(createSubchannelArgsCaptor.capture());
    createSubchannelArgs = createSubchannelArgsCaptor.getValue();
    assertThat(createSubchannelArgs.getAddresses()).containsExactly(EAG2);
    assertThat(createSubchannelArgs.getAttributes()).isEqualTo(ATTRS2);

    pool.returnSubchannel(subchannel1, READY_STATE);

    // subchannel1 is 1ms away from expiration.
    clock.forwardTime(SHUTDOWN_TIMEOUT_MS - 1, MILLISECONDS);

    // This will cancel the shutdown timer for subchannel1
    Subchannel subchannel1a = pool.takeOrCreateSubchannel(EAG1, ATTRS1);
    assertThat(subchannel1a).isSameInstanceAs(subchannel1);

    pool.returnSubchannel(subchannel2, READY_STATE);

    // subchannel2 expires SHUTDOWN_TIMEOUT_MS after being returned
    clock.forwardTime(SHUTDOWN_TIMEOUT_MS - 1, MILLISECONDS);
    verify(subchannel2, never()).shutdown();
    clock.forwardTime(1, MILLISECONDS);
    verify(subchannel2).shutdown();

    // pool will create a new channel for EAG2 when requested
    Subchannel subchannel2a = pool.takeOrCreateSubchannel(EAG2, ATTRS2);
    assertThat(subchannel2a).isNotSameInstanceAs(subchannel2);
    inOrder.verify(helper).createSubchannel(createSubchannelArgsCaptor.capture());
    createSubchannelArgs = createSubchannelArgsCaptor.getValue();
    assertThat(createSubchannelArgs.getAddresses()).containsExactly(EAG2);
    assertThat(createSubchannelArgs.getAttributes()).isEqualTo(ATTRS2);

    // subchannel1 expires SHUTDOWN_TIMEOUT_MS after being returned
    pool.returnSubchannel(subchannel1a, READY_STATE);
    clock.forwardTime(SHUTDOWN_TIMEOUT_MS - 1, MILLISECONDS);
    verify(subchannel1a, never()).shutdown();
    clock.forwardTime(1, MILLISECONDS);
    verify(subchannel1a).shutdown();

    assertThat(clock.numPendingTasks()).isEqualTo(0);
  }

  @Test
  public void updateStateWhileInPool() {
    Subchannel subchannel1 = pool.takeOrCreateSubchannel(EAG1, ATTRS1);
    Subchannel subchannel2 = pool.takeOrCreateSubchannel(EAG2, ATTRS2);
    pool.returnSubchannel(subchannel1, READY_STATE);
    pool.returnSubchannel(subchannel2, TRANSIENT_FAILURE_STATE);

    ConnectivityStateInfo anotherFailureState =
        ConnectivityStateInfo.forTransientFailure(Status.UNAVAILABLE.withDescription("Another"));

    pool.handleSubchannelState(subchannel1, anotherFailureState);

    verify(listener, never())
        .onSubchannelState(any(Subchannel.class), any(ConnectivityStateInfo.class));

    assertThat(pool.takeOrCreateSubchannel(EAG1, ATTRS1)).isSameInstanceAs(subchannel1);
    verify(listener).onSubchannelState(same(subchannel1), same(anotherFailureState));
    verifyNoMoreInteractions(listener);

    assertThat(pool.takeOrCreateSubchannel(EAG2, ATTRS2)).isSameInstanceAs(subchannel2);
    verify(listener).onSubchannelState(same(subchannel2), same(TRANSIENT_FAILURE_STATE));
    verifyNoMoreInteractions(listener);
  }

  @Test
  public void updateStateWhileInPool_notSameObject() {
    Subchannel subchannel1 = pool.takeOrCreateSubchannel(EAG1, ATTRS1);
    pool.returnSubchannel(subchannel1, READY_STATE);

    Subchannel subchannel2 =
        helper.createSubchannel(
            CreateSubchannelArgs.newBuilder().setAddresses(EAG1).setAttributes(ATTRS1).build());
    Subchannel subchannel3 =
        helper.createSubchannel(
            CreateSubchannelArgs.newBuilder().setAddresses(EAG2).setAttributes(ATTRS2).build());

    // subchannel2 is not in the pool, although with the same address
    pool.handleSubchannelState(subchannel2, TRANSIENT_FAILURE_STATE);

    // subchannel3 is not in the pool.  In fact its address is not in the pool
    pool.handleSubchannelState(subchannel3, TRANSIENT_FAILURE_STATE);

    assertThat(pool.takeOrCreateSubchannel(EAG1, ATTRS1)).isSameInstanceAs(subchannel1);

    // subchannel1's state is unchanged
    verify(listener).onSubchannelState(same(subchannel1), same(READY_STATE));
    verifyNoMoreInteractions(listener);
  }

  @Test
  public void returnDuplicateAddressSubchannel() {
    Subchannel subchannel1 = pool.takeOrCreateSubchannel(EAG1, ATTRS1);
    Subchannel subchannel2 = pool.takeOrCreateSubchannel(EAG1, ATTRS2);
    Subchannel subchannel3 = pool.takeOrCreateSubchannel(EAG2, ATTRS1);
    assertThat(subchannel1).isNotSameInstanceAs(subchannel2);

    assertThat(clock.getPendingTasks(SHUTDOWN_TASK_FILTER)).isEmpty();
    pool.returnSubchannel(subchannel2, READY_STATE);
    assertThat(clock.getPendingTasks(SHUTDOWN_TASK_FILTER)).hasSize(1);

    // If the subchannel being returned has an address that is the same as a subchannel in the pool,
    // the returned subchannel will be shut down.
    verify(subchannel1, never()).shutdown();
    pool.returnSubchannel(subchannel1, READY_STATE);
    assertThat(clock.getPendingTasks(SHUTDOWN_TASK_FILTER)).hasSize(1);
    verify(subchannel1).shutdown();

    pool.returnSubchannel(subchannel3, READY_STATE);
    assertThat(clock.getPendingTasks(SHUTDOWN_TASK_FILTER)).hasSize(2);
    // Returning the same subchannel twice has no effect.
    pool.returnSubchannel(subchannel3, READY_STATE);
    assertThat(clock.getPendingTasks(SHUTDOWN_TASK_FILTER)).hasSize(2);

    verify(subchannel2, never()).shutdown();
    verify(subchannel3, never()).shutdown();
  }

  @Test
  public void clear() {
    Subchannel subchannel1 = pool.takeOrCreateSubchannel(EAG1, ATTRS1);
    Subchannel subchannel2 = pool.takeOrCreateSubchannel(EAG2, ATTRS2);
    Subchannel subchannel3 = pool.takeOrCreateSubchannel(EAG2, ATTRS2);

    pool.returnSubchannel(subchannel1, READY_STATE);
    pool.returnSubchannel(subchannel2, READY_STATE);

    verify(subchannel1, never()).shutdown();
    verify(subchannel2, never()).shutdown();
    pool.clear();
    verify(subchannel1).shutdown();
    verify(subchannel2).shutdown();

    verify(subchannel3, never()).shutdown();
    assertThat(clock.numPendingTasks()).isEqualTo(0);
  }
}<|MERGE_RESOLUTION|>--- conflicted
+++ resolved
@@ -34,10 +34,6 @@
 import io.grpc.ConnectivityState;
 import io.grpc.ConnectivityStateInfo;
 import io.grpc.EquivalentAddressGroup;
-<<<<<<< HEAD
-import io.grpc.LoadBalancer;
-=======
->>>>>>> 7c5fa7a0
 import io.grpc.LoadBalancer.CreateSubchannelArgs;
 import io.grpc.LoadBalancer.Helper;
 import io.grpc.LoadBalancer.Subchannel;
@@ -52,10 +48,7 @@
 import org.junit.Test;
 import org.junit.runner.RunWith;
 import org.junit.runners.JUnit4;
-<<<<<<< HEAD
-=======
 import org.mockito.AdditionalAnswers;
->>>>>>> 7c5fa7a0
 import org.mockito.ArgumentCaptor;
 import org.mockito.InOrder;
 import org.mockito.Mockito;
@@ -111,10 +104,6 @@
       = ArgumentCaptor.forClass(CreateSubchannelArgs.class);
 
   @Before
-<<<<<<< HEAD
-  @SuppressWarnings({"deprecation"})
-=======
->>>>>>> 7c5fa7a0
   public void setUp() {
     doAnswer(new Answer<Subchannel>() {
         @Override
@@ -126,21 +115,7 @@
           mockSubchannels.add(subchannel);
           return subchannel;
         }
-<<<<<<< HEAD
-        // TODO(zhangkun83): remove the deprecation suppression on this method once migrated to
-        // the new createSubchannel().
       }).when(helper).createSubchannel(any(CreateSubchannelArgs.class));
-    doAnswer(new Answer<Void>() {
-        @Override
-        public Void answer(InvocationOnMock invocation) throws Throwable {
-          syncContext.throwIfNotInThisSynchronizationContext();
-          return null;
-        }
-      }).when(balancer).handleSubchannelState(
-          any(Subchannel.class), any(ConnectivityStateInfo.class));
-=======
-      }).when(helper).createSubchannel(any(CreateSubchannelArgs.class));
->>>>>>> 7c5fa7a0
     when(helper.getSynchronizationContext()).thenReturn(syncContext);
     when(helper.getScheduledExecutorService()).thenReturn(clock.getScheduledExecutorService());
     pool.registerListener(listener);
