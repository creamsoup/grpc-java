/*
 * Copyright 2016 The gRPC Authors
 *
 * Licensed under the Apache License, Version 2.0 (the "License");
 * you may not use this file except in compliance with the License.
 * You may obtain a copy of the License at
 *
 *     http://www.apache.org/licenses/LICENSE-2.0
 *
 * Unless required by applicable law or agreed to in writing, software
 * distributed under the License is distributed on an "AS IS" BASIS,
 * WITHOUT WARRANTIES OR CONDITIONS OF ANY KIND, either express or implied.
 * See the License for the specific language governing permissions and
 * limitations under the License.
 */

package io.grpc.grpclb;

import static com.google.common.truth.Truth.assertThat;
import static io.grpc.ConnectivityState.CONNECTING;
import static io.grpc.ConnectivityState.IDLE;
import static io.grpc.ConnectivityState.READY;
import static io.grpc.ConnectivityState.SHUTDOWN;
import static io.grpc.ConnectivityState.TRANSIENT_FAILURE;
import static io.grpc.grpclb.GrpclbState.BUFFER_ENTRY;
import static io.grpc.grpclb.GrpclbState.DROP_PICK_RESULT;
import static org.junit.Assert.assertEquals;
import static org.junit.Assert.assertFalse;
import static org.junit.Assert.assertNull;
import static org.junit.Assert.assertSame;
import static org.junit.Assert.assertTrue;
import static org.mockito.AdditionalAnswers.delegatesTo;
import static org.mockito.ArgumentMatchers.any;
import static org.mockito.ArgumentMatchers.anyString;
import static org.mockito.ArgumentMatchers.eq;
import static org.mockito.ArgumentMatchers.same;
import static org.mockito.Mockito.atLeast;
import static org.mockito.Mockito.doAnswer;
import static org.mockito.Mockito.inOrder;
import static org.mockito.Mockito.mock;
import static org.mockito.Mockito.never;
import static org.mockito.Mockito.times;
import static org.mockito.Mockito.verify;
import static org.mockito.Mockito.verifyNoMoreInteractions;
import static org.mockito.Mockito.when;

import com.google.common.collect.Iterables;
import com.google.protobuf.ByteString;
import com.google.protobuf.util.Durations;
import com.google.protobuf.util.Timestamps;
import io.grpc.Attributes;
import io.grpc.ChannelLogger;
import io.grpc.ClientStreamTracer;
import io.grpc.ConnectivityState;
import io.grpc.ConnectivityStateInfo;
import io.grpc.EquivalentAddressGroup;
import io.grpc.LoadBalancer.Helper;
import io.grpc.LoadBalancer.PickResult;
import io.grpc.LoadBalancer.PickSubchannelArgs;
import io.grpc.LoadBalancer.ResolvedAddresses;
import io.grpc.LoadBalancer.Subchannel;
import io.grpc.LoadBalancer.SubchannelPicker;
import io.grpc.ManagedChannel;
import io.grpc.Metadata;
import io.grpc.Status;
import io.grpc.Status.Code;
import io.grpc.SynchronizationContext;
import io.grpc.grpclb.GrpclbState.BackendEntry;
import io.grpc.grpclb.GrpclbState.DropEntry;
import io.grpc.grpclb.GrpclbState.ErrorEntry;
import io.grpc.grpclb.GrpclbState.IdleSubchannelEntry;
import io.grpc.grpclb.GrpclbState.Mode;
import io.grpc.grpclb.GrpclbState.RoundRobinPicker;
import io.grpc.inprocess.InProcessChannelBuilder;
import io.grpc.inprocess.InProcessServerBuilder;
import io.grpc.internal.BackoffPolicy;
import io.grpc.internal.FakeClock;
import io.grpc.lb.v1.ClientStats;
import io.grpc.lb.v1.ClientStatsPerToken;
import io.grpc.lb.v1.FallbackResponse;
import io.grpc.lb.v1.InitialLoadBalanceRequest;
import io.grpc.lb.v1.InitialLoadBalanceResponse;
import io.grpc.lb.v1.LoadBalanceRequest;
import io.grpc.lb.v1.LoadBalanceResponse;
import io.grpc.lb.v1.LoadBalancerGrpc;
import io.grpc.lb.v1.Server;
import io.grpc.lb.v1.ServerList;
import io.grpc.stub.StreamObserver;
import java.net.InetSocketAddress;
import java.net.SocketAddress;
import java.text.MessageFormat;
import java.util.ArrayList;
import java.util.Arrays;
import java.util.Collections;
import java.util.LinkedList;
import java.util.List;
import java.util.concurrent.TimeUnit;
import javax.annotation.Nullable;
import org.junit.After;
import org.junit.Before;
import org.junit.Test;
import org.junit.runner.RunWith;
import org.junit.runners.JUnit4;
import org.mockito.ArgumentCaptor;
import org.mockito.Captor;
import org.mockito.InOrder;
import org.mockito.Mock;
import org.mockito.MockitoAnnotations;
import org.mockito.invocation.InvocationOnMock;
import org.mockito.stubbing.Answer;

/** Unit tests for {@link GrpclbLoadBalancer}. */
@RunWith(JUnit4.class)
public class GrpclbLoadBalancerTest {
  private static final String SERVICE_AUTHORITY = "api.google.com";

  // The tasks are wrapped by SynchronizationContext, so we can't compare the types
  // directly.
  private static final FakeClock.TaskFilter LOAD_REPORTING_TASK_FILTER =
      new FakeClock.TaskFilter() {
        @Override
        public boolean shouldAccept(Runnable command) {
          return command.toString().contains(GrpclbState.LoadReportingTask.class.getSimpleName());
        }
      };
  private static final FakeClock.TaskFilter FALLBACK_MODE_TASK_FILTER =
      new FakeClock.TaskFilter() {
        @Override
        public boolean shouldAccept(Runnable command) {
          return command.toString().contains(GrpclbState.FallbackModeTask.class.getSimpleName());
        }
      };
  private static final FakeClock.TaskFilter LB_RPC_RETRY_TASK_FILTER =
      new FakeClock.TaskFilter() {
        @Override
        public boolean shouldAccept(Runnable command) {
          return command.toString().contains(GrpclbState.LbRpcRetryTask.class.getSimpleName());
        }
      };
  private static final Attributes LB_BACKEND_ATTRS =
      Attributes.newBuilder().set(GrpclbConstants.ATTR_LB_PROVIDED_BACKEND, true).build();

  @Mock
  private Helper helper;
  @Mock
  private SubchannelPool subchannelPool;
  private final ArrayList<String> logs = new ArrayList<>();
  private final ChannelLogger channelLogger = new ChannelLogger() {
      @Override
      public void log(ChannelLogLevel level, String msg) {
        logs.add(level + ": " + msg);
      }

      @Override
      public void log(ChannelLogLevel level, String template, Object... args) {
        log(level, MessageFormat.format(template, args));
      }
    };
  private SubchannelPicker currentPicker;
  private LoadBalancerGrpc.LoadBalancerImplBase mockLbService;
  @Captor
  private ArgumentCaptor<StreamObserver<LoadBalanceResponse>> lbResponseObserverCaptor;
  private final FakeClock fakeClock = new FakeClock();
  private final LinkedList<StreamObserver<LoadBalanceRequest>> lbRequestObservers =
      new LinkedList<>();
  private final LinkedList<Subchannel> mockSubchannels = new LinkedList<>();
  private final LinkedList<ManagedChannel> fakeOobChannels = new LinkedList<>();
  private final ArrayList<Subchannel> pooledSubchannelTracker = new ArrayList<>();
  private final ArrayList<Subchannel> unpooledSubchannelTracker = new ArrayList<>();
  private final ArrayList<ManagedChannel> oobChannelTracker = new ArrayList<>();
  private final ArrayList<String> failingLbAuthorities = new ArrayList<>();
  private final SynchronizationContext syncContext = new SynchronizationContext(
      new Thread.UncaughtExceptionHandler() {
        @Override
        public void uncaughtException(Thread t, Throwable e) {
          throw new AssertionError(e);
        }
      });
  private static final ClientStreamTracer.StreamInfo STREAM_INFO =
      ClientStreamTracer.StreamInfo.newBuilder().build();

  private io.grpc.Server fakeLbServer;
  @Captor
  private ArgumentCaptor<SubchannelPicker> pickerCaptor;
  @Mock
  private BackoffPolicy.Provider backoffPolicyProvider;
  @Mock
  private BackoffPolicy backoffPolicy1;
  @Mock
  private BackoffPolicy backoffPolicy2;
  private GrpclbLoadBalancer balancer;

  @SuppressWarnings({"unchecked", "deprecation"})
  @Before
  public void setUp() throws Exception {
    MockitoAnnotations.initMocks(this);
    mockLbService = mock(LoadBalancerGrpc.LoadBalancerImplBase.class, delegatesTo(
        new LoadBalancerGrpc.LoadBalancerImplBase() {
          @Override
          public StreamObserver<LoadBalanceRequest> balanceLoad(
              final StreamObserver<LoadBalanceResponse> responseObserver) {
            StreamObserver<LoadBalanceRequest> requestObserver =
                mock(StreamObserver.class);
            Answer<Void> closeRpc = new Answer<Void>() {
                @Override
                public Void answer(InvocationOnMock invocation) {
                  responseObserver.onCompleted();
                  return null;
                }
              };
            doAnswer(closeRpc).when(requestObserver).onCompleted();
            lbRequestObservers.add(requestObserver);
            return requestObserver;
          }
        }));
    fakeLbServer = InProcessServerBuilder.forName("fakeLb")
        .directExecutor().addService(mockLbService).build().start();
    doAnswer(new Answer<ManagedChannel>() {
        @Override
        public ManagedChannel answer(InvocationOnMock invocation) throws Throwable {
          String authority = (String) invocation.getArguments()[1];
          ManagedChannel channel;
          if (failingLbAuthorities.contains(authority)) {
            channel = InProcessChannelBuilder.forName("nonExistFakeLb").directExecutor()
                .overrideAuthority(authority).build();
          } else {
            channel = InProcessChannelBuilder.forName("fakeLb").directExecutor()
                .overrideAuthority(authority).build();
          }
          fakeOobChannels.add(channel);
          oobChannelTracker.add(channel);
          return channel;
        }
      }).when(helper).createOobChannel(any(EquivalentAddressGroup.class), any(String.class));
    doAnswer(new Answer<Subchannel>() {
        @Override
        public Subchannel answer(InvocationOnMock invocation) throws Throwable {
          Subchannel subchannel = mock(Subchannel.class);
          EquivalentAddressGroup eag = (EquivalentAddressGroup) invocation.getArguments()[0];
          Attributes attrs = (Attributes) invocation.getArguments()[1];
          when(subchannel.getAllAddresses()).thenReturn(Arrays.asList(eag));
          when(subchannel.getAttributes()).thenReturn(attrs);
          mockSubchannels.add(subchannel);
          pooledSubchannelTracker.add(subchannel);
          return subchannel;
        }
      }).when(subchannelPool).takeOrCreateSubchannel(
          any(EquivalentAddressGroup.class), any(Attributes.class));
    doAnswer(new Answer<Subchannel>() {
        @Override
        public Subchannel answer(InvocationOnMock invocation) throws Throwable {
          Subchannel subchannel = mock(Subchannel.class);
          List<EquivalentAddressGroup> eagList =
              (List<EquivalentAddressGroup>) invocation.getArguments()[0];
          Attributes attrs = (Attributes) invocation.getArguments()[1];
          when(subchannel.getAllAddresses()).thenReturn(eagList);
          when(subchannel.getAttributes()).thenReturn(attrs);
          mockSubchannels.add(subchannel);
          unpooledSubchannelTracker.add(subchannel);
          return subchannel;
        }
        // TODO(zhangkun83): remove the deprecation suppression on this method once migrated to
        // the new createSubchannel().
      }).when(helper).createSubchannel(any(List.class), any(Attributes.class));
    when(helper.getSynchronizationContext()).thenReturn(syncContext);
    when(helper.getScheduledExecutorService()).thenReturn(fakeClock.getScheduledExecutorService());
    when(helper.getChannelLogger()).thenReturn(channelLogger);
    doAnswer(new Answer<Void>() {
        @Override
        public Void answer(InvocationOnMock invocation) throws Throwable {
          currentPicker = (SubchannelPicker) invocation.getArguments()[1];
          return null;
        }
      }).when(helper).updateBalancingState(
          any(ConnectivityState.class), any(SubchannelPicker.class));
    when(helper.getAuthority()).thenReturn(SERVICE_AUTHORITY);
    when(backoffPolicy1.nextBackoffNanos()).thenReturn(10L, 100L);
    when(backoffPolicy2.nextBackoffNanos()).thenReturn(10L, 100L);
    when(backoffPolicyProvider.get()).thenReturn(backoffPolicy1, backoffPolicy2);
    balancer = new GrpclbLoadBalancer(helper, subchannelPool, fakeClock.getTimeProvider(),
        fakeClock.getStopwatchSupplier().get(),
        backoffPolicyProvider);
    verify(subchannelPool).init(same(helper), same(balancer));
  }

  @After
  public void tearDown() {
    try {
      if (balancer != null) {
        syncContext.execute(new Runnable() {
            @Override
            public void run() {
              balancer.shutdown();
            }
          });
      }
      for (ManagedChannel channel : oobChannelTracker) {
        assertTrue(channel + " is shutdown", channel.isShutdown());
        // balancer should have closed the LB stream, terminating the OOB channel.
        assertTrue(channel + " is terminated", channel.isTerminated());
      }
      // GRPCLB manages subchannels only through subchannelPool
      for (Subchannel subchannel : pooledSubchannelTracker) {
        verify(subchannelPool).returnSubchannel(same(subchannel), any(ConnectivityStateInfo.class));
        // Our mock subchannelPool never calls Subchannel.shutdown(), thus we can tell if
        // LoadBalancer has called it expectedly.
        verify(subchannel, never()).shutdown();
      }
      for (Subchannel subchannel : unpooledSubchannelTracker) {
        verify(subchannel).shutdown();
      }
      // No timer should linger after shutdown
      assertThat(fakeClock.getPendingTasks()).isEmpty();
    } finally {
      if (fakeLbServer != null) {
        fakeLbServer.shutdownNow();
      }
    }
  }

  @Test
  public void roundRobinPickerNoDrop() {
    GrpclbClientLoadRecorder loadRecorder =
        new GrpclbClientLoadRecorder(fakeClock.getTimeProvider());
    Subchannel subchannel = mock(Subchannel.class);
    BackendEntry b1 = new BackendEntry(subchannel, loadRecorder, "LBTOKEN0001");
    BackendEntry b2 = new BackendEntry(subchannel, loadRecorder, "LBTOKEN0002");

    List<BackendEntry> pickList = Arrays.asList(b1, b2);
    RoundRobinPicker picker = new RoundRobinPicker(Collections.<DropEntry>emptyList(), pickList);

    PickSubchannelArgs args1 = mock(PickSubchannelArgs.class);
    Metadata headers1 = new Metadata();
    // The existing token on the headers will be replaced
    headers1.put(GrpclbConstants.TOKEN_METADATA_KEY, "LBTOKEN__OLD");
    when(args1.getHeaders()).thenReturn(headers1);
    assertSame(b1.result, picker.pickSubchannel(args1));
    verify(args1).getHeaders();
    assertThat(headers1.getAll(GrpclbConstants.TOKEN_METADATA_KEY)).containsExactly("LBTOKEN0001");

    PickSubchannelArgs args2 = mock(PickSubchannelArgs.class);
    Metadata headers2 = new Metadata();
    when(args2.getHeaders()).thenReturn(headers2);
    assertSame(b2.result, picker.pickSubchannel(args2));
    verify(args2).getHeaders();
    assertThat(headers2.getAll(GrpclbConstants.TOKEN_METADATA_KEY)).containsExactly("LBTOKEN0002");

    PickSubchannelArgs args3 = mock(PickSubchannelArgs.class);
    Metadata headers3 = new Metadata();
    when(args3.getHeaders()).thenReturn(headers3);
    assertSame(b1.result, picker.pickSubchannel(args3));
    verify(args3).getHeaders();
    assertThat(headers3.getAll(GrpclbConstants.TOKEN_METADATA_KEY)).containsExactly("LBTOKEN0001");

    verify(subchannel, never()).getAttributes();
  }


  @Test
  public void roundRobinPickerWithDrop() {
    assertTrue(DROP_PICK_RESULT.isDrop());
    GrpclbClientLoadRecorder loadRecorder =
        new GrpclbClientLoadRecorder(fakeClock.getTimeProvider());
    Subchannel subchannel = mock(Subchannel.class);
    // 1 out of 2 requests are to be dropped
    DropEntry d = new DropEntry(loadRecorder, "LBTOKEN0003");
    List<DropEntry> dropList = Arrays.asList(null, d);

    BackendEntry b1 = new BackendEntry(subchannel, loadRecorder, "LBTOKEN0001");
    BackendEntry b2 = new BackendEntry(subchannel, loadRecorder, "LBTOKEN0002");
    List<BackendEntry> pickList = Arrays.asList(b1, b2);
    RoundRobinPicker picker = new RoundRobinPicker(dropList, pickList);

    // dropList[0], pickList[0]
    PickSubchannelArgs args1 = mock(PickSubchannelArgs.class);
    Metadata headers1 = new Metadata();
    headers1.put(GrpclbConstants.TOKEN_METADATA_KEY, "LBTOKEN__OLD");
    when(args1.getHeaders()).thenReturn(headers1);
    assertSame(b1.result, picker.pickSubchannel(args1));
    verify(args1).getHeaders();
    assertThat(headers1.getAll(GrpclbConstants.TOKEN_METADATA_KEY)).containsExactly("LBTOKEN0001");

    // dropList[1]: drop
    PickSubchannelArgs args2 = mock(PickSubchannelArgs.class);
    Metadata headers2 = new Metadata();
    when(args2.getHeaders()).thenReturn(headers2);
    assertSame(DROP_PICK_RESULT, picker.pickSubchannel(args2));
    verify(args2, never()).getHeaders();

    // dropList[0], pickList[1]
    PickSubchannelArgs args3 = mock(PickSubchannelArgs.class);
    Metadata headers3 = new Metadata();
    when(args3.getHeaders()).thenReturn(headers3);
    assertSame(b2.result, picker.pickSubchannel(args3));
    verify(args3).getHeaders();
    assertThat(headers3.getAll(GrpclbConstants.TOKEN_METADATA_KEY)).containsExactly("LBTOKEN0002");

    // dropList[1]: drop
    PickSubchannelArgs args4 = mock(PickSubchannelArgs.class);
    Metadata headers4 = new Metadata();
    when(args4.getHeaders()).thenReturn(headers4);
    assertSame(DROP_PICK_RESULT, picker.pickSubchannel(args4));
    verify(args4, never()).getHeaders();

    // dropList[0], pickList[0]
    PickSubchannelArgs args5 = mock(PickSubchannelArgs.class);
    Metadata headers5 = new Metadata();
    when(args5.getHeaders()).thenReturn(headers5);
    assertSame(b1.result, picker.pickSubchannel(args5));
    verify(args5).getHeaders();
    assertThat(headers5.getAll(GrpclbConstants.TOKEN_METADATA_KEY)).containsExactly("LBTOKEN0001");

    verify(subchannel, never()).getAttributes();
  }

  @Test
  public void roundRobinPickerWithIdleEntry_noDrop() {
    Subchannel subchannel = mock(Subchannel.class);
    IdleSubchannelEntry entry = new IdleSubchannelEntry(subchannel, syncContext);

    RoundRobinPicker picker =
        new RoundRobinPicker(Collections.<DropEntry>emptyList(), Collections.singletonList(entry));
    PickSubchannelArgs args = mock(PickSubchannelArgs.class);

    verify(subchannel, never()).requestConnection();
    assertThat(picker.pickSubchannel(args)).isSameInstanceAs(PickResult.withNoResult());
    verify(subchannel).requestConnection();
    assertThat(picker.pickSubchannel(args)).isSameInstanceAs(PickResult.withNoResult());
    // Only the first pick triggers requestConnection()
    verify(subchannel).requestConnection();
  }

  @Test
  public void roundRobinPickerWithIdleEntry_andDrop() {
    GrpclbClientLoadRecorder loadRecorder =
        new GrpclbClientLoadRecorder(fakeClock.getTimeProvider());
    // 1 out of 2 requests are to be dropped
    DropEntry d = new DropEntry(loadRecorder, "LBTOKEN0003");
    List<DropEntry> dropList = Arrays.asList(null, d);

    Subchannel subchannel = mock(Subchannel.class);
    IdleSubchannelEntry entry = new IdleSubchannelEntry(subchannel, syncContext);

    RoundRobinPicker picker = new RoundRobinPicker(dropList, Collections.singletonList(entry));
    PickSubchannelArgs args = mock(PickSubchannelArgs.class);

    verify(subchannel, never()).requestConnection();
    assertThat(picker.pickSubchannel(args)).isSameInstanceAs(PickResult.withNoResult());
    verify(subchannel).requestConnection();

    assertThat(picker.pickSubchannel(args)).isSameInstanceAs(DROP_PICK_RESULT);

    verify(subchannel).requestConnection();
    assertThat(picker.pickSubchannel(args)).isSameInstanceAs(PickResult.withNoResult());
    // Only the first pick triggers requestConnection()
    verify(subchannel).requestConnection();
  }

  @Test
  public void loadReporting() {
    Metadata headers = new Metadata();
    PickSubchannelArgs args = mock(PickSubchannelArgs.class);
    when(args.getHeaders()).thenReturn(headers);

    long loadReportIntervalMillis = 1983;
    List<EquivalentAddressGroup> grpclbBalancerList = createResolvedBalancerAddresses(1);
    deliverResolvedAddresses(Collections.<EquivalentAddressGroup>emptyList(), grpclbBalancerList);

    // Fallback timer is started as soon as address is resolved.
    assertEquals(1, fakeClock.numPendingTasks(FALLBACK_MODE_TASK_FILTER));

    assertEquals(1, fakeOobChannels.size());
    verify(mockLbService).balanceLoad(lbResponseObserverCaptor.capture());
    StreamObserver<LoadBalanceResponse> lbResponseObserver = lbResponseObserverCaptor.getValue();
    assertEquals(1, lbRequestObservers.size());
    StreamObserver<LoadBalanceRequest> lbRequestObserver = lbRequestObservers.poll();
    InOrder inOrder = inOrder(lbRequestObserver);
    InOrder helperInOrder = inOrder(helper, subchannelPool);

    inOrder.verify(lbRequestObserver).onNext(
        eq(LoadBalanceRequest.newBuilder().setInitialRequest(
            InitialLoadBalanceRequest.newBuilder().setName(SERVICE_AUTHORITY).build())
            .build()));

    // Simulate receiving LB response
    assertEquals(0, fakeClock.numPendingTasks(LOAD_REPORTING_TASK_FILTER));
    lbResponseObserver.onNext(buildInitialResponse(loadReportIntervalMillis));

    // Load reporting task is scheduled
    assertEquals(1, fakeClock.numPendingTasks(LOAD_REPORTING_TASK_FILTER));
    assertEquals(0, fakeClock.runDueTasks());

    List<ServerEntry> backends = Arrays.asList(
        new ServerEntry("127.0.0.1", 2000, "token0001"),
        new ServerEntry("token0001"),  // drop
        new ServerEntry("127.0.0.1", 2010, "token0002"),
        new ServerEntry("token0003"));  // drop

    lbResponseObserver.onNext(buildLbResponse(backends));

    assertEquals(2, mockSubchannels.size());
    Subchannel subchannel1 = mockSubchannels.poll();
    Subchannel subchannel2 = mockSubchannels.poll();
    deliverSubchannelState(subchannel1, ConnectivityStateInfo.forNonError(CONNECTING));
    deliverSubchannelState(subchannel2, ConnectivityStateInfo.forNonError(CONNECTING));
    deliverSubchannelState(subchannel1, ConnectivityStateInfo.forNonError(READY));
    deliverSubchannelState(subchannel2, ConnectivityStateInfo.forNonError(READY));

    helperInOrder.verify(helper, atLeast(1))
        .updateBalancingState(eq(READY), pickerCaptor.capture());
    RoundRobinPicker picker = (RoundRobinPicker) pickerCaptor.getValue();
    assertThat(picker.dropList).containsExactly(
        null,
        new DropEntry(getLoadRecorder(), "token0001"),
        null,
        new DropEntry(getLoadRecorder(), "token0003")).inOrder();
    assertThat(picker.pickList).containsExactly(
        new BackendEntry(subchannel1, getLoadRecorder(), "token0001"),
        new BackendEntry(subchannel2, getLoadRecorder(), "token0002")).inOrder();

    // Report, no data
    assertNextReport(
        inOrder, lbRequestObserver, loadReportIntervalMillis,
        ClientStats.newBuilder().build());

    PickResult pick1 = picker.pickSubchannel(args);
    assertSame(subchannel1, pick1.getSubchannel());
    assertSame(getLoadRecorder(), pick1.getStreamTracerFactory());

    // Merely the pick will not be recorded as upstart.
    assertNextReport(
        inOrder, lbRequestObserver, loadReportIntervalMillis,
        ClientStats.newBuilder().build());

    ClientStreamTracer tracer1 =
        pick1.getStreamTracerFactory().newClientStreamTracer(STREAM_INFO, new Metadata());

    PickResult pick2 = picker.pickSubchannel(args);
    assertNull(pick2.getSubchannel());
    assertSame(DROP_PICK_RESULT, pick2);

    // Report includes upstart of pick1 and the drop of pick2
    assertNextReport(
        inOrder, lbRequestObserver, loadReportIntervalMillis,
        ClientStats.newBuilder()
            .setNumCallsStarted(2)
            .setNumCallsFinished(1)  // pick2
            .addCallsFinishedWithDrop(
                ClientStatsPerToken.newBuilder()
                    .setLoadBalanceToken("token0001")
                    .setNumCalls(1)          // pick2
                    .build())
            .build());

    PickResult pick3 = picker.pickSubchannel(args);
    assertSame(subchannel2, pick3.getSubchannel());
    assertSame(getLoadRecorder(), pick3.getStreamTracerFactory());
    ClientStreamTracer tracer3 =
        pick3.getStreamTracerFactory().newClientStreamTracer(STREAM_INFO, new Metadata());

    // pick3 has sent out headers
    tracer3.outboundHeaders();

    // 3rd report includes pick3's upstart
    assertNextReport(
        inOrder, lbRequestObserver, loadReportIntervalMillis,
        ClientStats.newBuilder()
            .setNumCallsStarted(1)
            .build());

    PickResult pick4 = picker.pickSubchannel(args);
    assertNull(pick4.getSubchannel());
    assertSame(DROP_PICK_RESULT, pick4);

    // pick1 ended without sending anything
    tracer1.streamClosed(Status.CANCELLED);

    // 4th report includes end of pick1 and drop of pick4
    assertNextReport(
        inOrder, lbRequestObserver, loadReportIntervalMillis,
        ClientStats.newBuilder()
            .setNumCallsStarted(1)  // pick4
            .setNumCallsFinished(2)
            .setNumCallsFinishedWithClientFailedToSend(1)   // pick1
            .addCallsFinishedWithDrop(
                ClientStatsPerToken.newBuilder()
                    .setLoadBalanceToken("token0003")
                    .setNumCalls(1)   // pick4
                    .build())
            .build());

    PickResult pick5 = picker.pickSubchannel(args);
    assertSame(subchannel1, pick1.getSubchannel());
    assertSame(getLoadRecorder(), pick5.getStreamTracerFactory());
    ClientStreamTracer tracer5 =
        pick5.getStreamTracerFactory().newClientStreamTracer(STREAM_INFO, new Metadata());

    // pick3 ended without receiving response headers
    tracer3.streamClosed(Status.DEADLINE_EXCEEDED);

    // pick5 sent and received headers
    tracer5.outboundHeaders();
    tracer5.inboundHeaders();

    // 5th report includes pick3's end and pick5's upstart
    assertNextReport(
        inOrder, lbRequestObserver, loadReportIntervalMillis,
        ClientStats.newBuilder()
            .setNumCallsStarted(1)  // pick5
            .setNumCallsFinished(1)  // pick3
            .build());

    // pick5 ends
    tracer5.streamClosed(Status.OK);

    // 6th report includes pick5's end
    assertNextReport(
        inOrder, lbRequestObserver, loadReportIntervalMillis,
        ClientStats.newBuilder()
            .setNumCallsFinished(1)
            .setNumCallsFinishedKnownReceived(1)
            .build());

    assertEquals(1, fakeClock.numPendingTasks());
    // Balancer closes the stream, scheduled reporting task cancelled
    lbResponseObserver.onError(Status.UNAVAILABLE.asException());
    assertEquals(0, fakeClock.numPendingTasks());

    // New stream created
    verify(mockLbService, times(2)).balanceLoad(lbResponseObserverCaptor.capture());
    lbResponseObserver = lbResponseObserverCaptor.getValue();
    assertEquals(1, lbRequestObservers.size());
    lbRequestObserver = lbRequestObservers.poll();
    inOrder = inOrder(lbRequestObserver);

    inOrder.verify(lbRequestObserver).onNext(
        eq(LoadBalanceRequest.newBuilder().setInitialRequest(
            InitialLoadBalanceRequest.newBuilder().setName(SERVICE_AUTHORITY).build())
            .build()));

    // Load reporting is also requested
    lbResponseObserver.onNext(buildInitialResponse(loadReportIntervalMillis));

    // No picker created because balancer is still using the results from the last stream
    helperInOrder.verify(helper, never())
        .updateBalancingState(any(ConnectivityState.class), any(SubchannelPicker.class));

    // Make a new pick on that picker.  It will not show up on the report of the new stream, because
    // that picker is associated with the previous stream.
    PickResult pick6 = picker.pickSubchannel(args);
    assertNull(pick6.getSubchannel());
    assertSame(DROP_PICK_RESULT, pick6);
    assertNextReport(
        inOrder, lbRequestObserver, loadReportIntervalMillis,
        ClientStats.newBuilder().build());

    // New stream got the list update
    lbResponseObserver.onNext(buildLbResponse(backends));

    // Same backends, thus no new subchannels
    helperInOrder.verify(subchannelPool, never()).takeOrCreateSubchannel(
        any(EquivalentAddressGroup.class), any(Attributes.class));
    // But the new RoundRobinEntries have a new loadRecorder, thus considered different from
    // the previous list, thus a new picker is created
    helperInOrder.verify(helper).updateBalancingState(eq(READY), pickerCaptor.capture());
    picker = (RoundRobinPicker) pickerCaptor.getValue();

    PickResult pick1p = picker.pickSubchannel(args);
    assertSame(subchannel1, pick1p.getSubchannel());
    assertSame(getLoadRecorder(), pick1p.getStreamTracerFactory());
    pick1p.getStreamTracerFactory().newClientStreamTracer(STREAM_INFO, new Metadata());

    // The pick from the new stream will be included in the report
    assertNextReport(
        inOrder, lbRequestObserver, loadReportIntervalMillis,
        ClientStats.newBuilder()
            .setNumCallsStarted(1)
            .build());

    verify(args, atLeast(0)).getHeaders();
    verifyNoMoreInteractions(args);
  }

  @Test
  public void abundantInitialResponse() {
    Metadata headers = new Metadata();
    PickSubchannelArgs args = mock(PickSubchannelArgs.class);
    when(args.getHeaders()).thenReturn(headers);

    List<EquivalentAddressGroup> grpclbBalancerList = createResolvedBalancerAddresses(1);
    deliverResolvedAddresses(Collections.<EquivalentAddressGroup>emptyList(), grpclbBalancerList);
    assertEquals(1, fakeOobChannels.size());
    verify(mockLbService).balanceLoad(lbResponseObserverCaptor.capture());
    StreamObserver<LoadBalanceResponse> lbResponseObserver = lbResponseObserverCaptor.getValue();

    // Simulate LB initial response
    assertEquals(0, fakeClock.numPendingTasks(LOAD_REPORTING_TASK_FILTER));
    lbResponseObserver.onNext(buildInitialResponse(1983));

    // Load reporting task is scheduled
    assertEquals(1, fakeClock.numPendingTasks(LOAD_REPORTING_TASK_FILTER));
    FakeClock.ScheduledTask scheduledTask =
        Iterables.getOnlyElement(fakeClock.getPendingTasks(LOAD_REPORTING_TASK_FILTER));
    assertEquals(1983, scheduledTask.getDelay(TimeUnit.MILLISECONDS));

    logs.clear();
    // Simulate an abundant LB initial response, with a different report interval
    lbResponseObserver.onNext(buildInitialResponse(9097));

    // This incident is logged
    assertThat(logs).containsExactly(
        "DEBUG: Got an LB response: " + buildInitialResponse(9097),
        "WARNING: Ignoring unexpected response type: INITIAL_RESPONSE").inOrder();

    // It doesn't affect load-reporting at all
    assertThat(fakeClock.getPendingTasks(LOAD_REPORTING_TASK_FILTER))
        .containsExactly(scheduledTask);
    assertEquals(1983, scheduledTask.getDelay(TimeUnit.MILLISECONDS));
  }

  @Test
  public void raceBetweenLoadReportingAndLbStreamClosure() {
    Metadata headers = new Metadata();
    PickSubchannelArgs args = mock(PickSubchannelArgs.class);
    when(args.getHeaders()).thenReturn(headers);

    List<EquivalentAddressGroup> grpclbBalancerList = createResolvedBalancerAddresses(1);
    deliverResolvedAddresses(Collections.<EquivalentAddressGroup>emptyList(), grpclbBalancerList);
    assertEquals(1, fakeOobChannels.size());
    verify(mockLbService).balanceLoad(lbResponseObserverCaptor.capture());
    StreamObserver<LoadBalanceResponse> lbResponseObserver = lbResponseObserverCaptor.getValue();
    assertEquals(1, lbRequestObservers.size());
    StreamObserver<LoadBalanceRequest> lbRequestObserver = lbRequestObservers.poll();
    InOrder inOrder = inOrder(lbRequestObserver);

    inOrder.verify(lbRequestObserver).onNext(
        eq(LoadBalanceRequest.newBuilder().setInitialRequest(
            InitialLoadBalanceRequest.newBuilder().setName(SERVICE_AUTHORITY).build())
            .build()));

    // Simulate receiving LB response
    assertEquals(0, fakeClock.numPendingTasks(LOAD_REPORTING_TASK_FILTER));
    lbResponseObserver.onNext(buildInitialResponse(1983));
    // Load reporting task is scheduled
    assertEquals(1, fakeClock.numPendingTasks(LOAD_REPORTING_TASK_FILTER));
    FakeClock.ScheduledTask scheduledTask =
        Iterables.getOnlyElement(fakeClock.getPendingTasks(LOAD_REPORTING_TASK_FILTER));
    assertEquals(1983, scheduledTask.getDelay(TimeUnit.MILLISECONDS));

    // Close lbStream
    lbResponseObserver.onCompleted();

    // Reporting task cancelled
    assertEquals(0, fakeClock.numPendingTasks(LOAD_REPORTING_TASK_FILTER));

    // Simulate a race condition where the task has just started when its cancelled
    scheduledTask.command.run();

    // No report sent. No new task scheduled
    inOrder.verify(lbRequestObserver, never()).onNext(any(LoadBalanceRequest.class));
    assertEquals(0, fakeClock.numPendingTasks(LOAD_REPORTING_TASK_FILTER));
  }

  private void assertNextReport(
      InOrder inOrder, StreamObserver<LoadBalanceRequest> lbRequestObserver,
      long loadReportIntervalMillis, ClientStats expectedReport) {
    assertEquals(0, fakeClock.forwardTime(loadReportIntervalMillis - 1, TimeUnit.MILLISECONDS));
    inOrder.verifyNoMoreInteractions();
    assertEquals(1, fakeClock.forwardTime(1, TimeUnit.MILLISECONDS));
    assertEquals(1, fakeClock.numPendingTasks());
    inOrder.verify(lbRequestObserver).onNext(
        eq(LoadBalanceRequest.newBuilder()
            .setClientStats(
                ClientStats.newBuilder(expectedReport)
                    .setTimestamp(Timestamps.fromNanos(fakeClock.getTicker().read()))
                    .build())
            .build()));
  }

  @Test
  public void receiveNoBackendAndBalancerAddress() {
    deliverResolvedAddresses(
        Collections.<EquivalentAddressGroup>emptyList(),
        Collections.<EquivalentAddressGroup>emptyList());
    verify(helper).updateBalancingState(eq(TRANSIENT_FAILURE), pickerCaptor.capture());
    RoundRobinPicker picker = (RoundRobinPicker) pickerCaptor.getValue();
    assertThat(picker.dropList).isEmpty();
    Status error = Iterables.getOnlyElement(picker.pickList).picked(new Metadata()).getStatus();
    assertThat(error.getCode()).isEqualTo(Code.UNAVAILABLE);
    assertThat(error.getDescription()).isEqualTo("No backend or balancer addresses found");
  }

  @Test
  public void nameResolutionFailsThenRecover() {
    Status error = Status.NOT_FOUND.withDescription("www.google.com not found");
    deliverNameResolutionError(error);
    verify(helper).updateBalancingState(eq(TRANSIENT_FAILURE), pickerCaptor.capture());
    assertThat(logs).containsExactly(
        "DEBUG: Error: " + error,
        "INFO: TRANSIENT_FAILURE: picks="
            + "[Status{code=NOT_FOUND, description=www.google.com not found, cause=null}],"
            + " drops=[]")
        .inOrder();
    logs.clear();

    RoundRobinPicker picker = (RoundRobinPicker) pickerCaptor.getValue();
    assertThat(picker.dropList).isEmpty();
    assertThat(picker.pickList).containsExactly(new ErrorEntry(error));

    // Recover with a subsequent success
    List<EquivalentAddressGroup> grpclbBalancerList = createResolvedBalancerAddresses(1);
    EquivalentAddressGroup eag = grpclbBalancerList.get(0);

    deliverResolvedAddresses(Collections.<EquivalentAddressGroup>emptyList(), grpclbBalancerList);

    verify(helper).createOobChannel(eq(eag), eq(lbAuthority(0)));
    verify(mockLbService).balanceLoad(lbResponseObserverCaptor.capture());
  }

  @Test
  public void grpclbThenNameResolutionFails() {
    InOrder inOrder = inOrder(helper, subchannelPool);
    // Go to GRPCLB first
    List<EquivalentAddressGroup> grpclbBalancerList = createResolvedBalancerAddresses(1);
    deliverResolvedAddresses(Collections.<EquivalentAddressGroup>emptyList(), grpclbBalancerList);

    verify(helper).createOobChannel(eq(grpclbBalancerList.get(0)), eq(lbAuthority(0)));
    assertEquals(1, fakeOobChannels.size());
    ManagedChannel oobChannel = fakeOobChannels.poll();
    verify(mockLbService).balanceLoad(lbResponseObserverCaptor.capture());
    StreamObserver<LoadBalanceResponse> lbResponseObserver = lbResponseObserverCaptor.getValue();

    // Let name resolution fail before round-robin list is ready
    Status error = Status.NOT_FOUND.withDescription("www.google.com not found");
    deliverNameResolutionError(error);

    inOrder.verify(helper).updateBalancingState(eq(TRANSIENT_FAILURE), pickerCaptor.capture());
    RoundRobinPicker picker = (RoundRobinPicker) pickerCaptor.getValue();
    assertThat(picker.dropList).isEmpty();
    assertThat(picker.pickList).containsExactly(new ErrorEntry(error));
    assertFalse(oobChannel.isShutdown());

    // Simulate receiving LB response
    List<ServerEntry> backends = Arrays.asList(
        new ServerEntry("127.0.0.1", 2000, "TOKEN1"),
        new ServerEntry("127.0.0.1", 2010, "TOKEN2"));
    lbResponseObserver.onNext(buildInitialResponse());
    lbResponseObserver.onNext(buildLbResponse(backends));

    inOrder.verify(subchannelPool).takeOrCreateSubchannel(
        eq(new EquivalentAddressGroup(backends.get(0).addr, LB_BACKEND_ATTRS)),
        any(Attributes.class));
    inOrder.verify(subchannelPool).takeOrCreateSubchannel(
        eq(new EquivalentAddressGroup(backends.get(1).addr, LB_BACKEND_ATTRS)),
        any(Attributes.class));
  }

  @Test
  public void grpclbUpdatedAddresses_avoidsReconnect() {
    List<EquivalentAddressGroup> backendList = createResolvedBackendAddresses(1);
    List<EquivalentAddressGroup> grpclbBalancerList = createResolvedBalancerAddresses(1);
    deliverResolvedAddresses(backendList, grpclbBalancerList);

    verify(helper).createOobChannel(eq(grpclbBalancerList.get(0)), eq(lbAuthority(0)));
    ManagedChannel oobChannel = fakeOobChannels.poll();
    assertEquals(1, lbRequestObservers.size());

    List<EquivalentAddressGroup> backendList2 = createResolvedBackendAddresses(1);
    List<EquivalentAddressGroup> grpclbBalancerList2 = createResolvedBalancerAddresses(2);
    EquivalentAddressGroup combinedEag = new EquivalentAddressGroup(Arrays.asList(
        grpclbBalancerList2.get(0).getAddresses().get(0),
        grpclbBalancerList2.get(1).getAddresses().get(0)),
        lbAttributes(lbAuthority(0)));
    deliverResolvedAddresses(backendList2, grpclbBalancerList2);
    verify(helper).updateOobChannelAddresses(eq(oobChannel), eq(combinedEag));
    assertEquals(1, lbRequestObservers.size()); // No additional RPC
  }

  @Test
  public void grpclbUpdatedAddresses_reconnectOnAuthorityChange() {
    List<EquivalentAddressGroup> backendList = createResolvedBackendAddresses(1);
    List<EquivalentAddressGroup> grpclbBalancerList = createResolvedBalancerAddresses(1);
    deliverResolvedAddresses(backendList, grpclbBalancerList);

    verify(helper).createOobChannel(eq(grpclbBalancerList.get(0)), eq(lbAuthority(0)));
    ManagedChannel oobChannel = fakeOobChannels.poll();
    assertEquals(1, lbRequestObservers.size());

    final String newAuthority = "some-new-authority";
    List<EquivalentAddressGroup> backendList2 = createResolvedBackendAddresses(1);
    List<EquivalentAddressGroup> grpclbBalancerList2 =
        Collections.singletonList(
            new EquivalentAddressGroup(
                new FakeSocketAddress("somethingNew"), lbAttributes(newAuthority)));
    deliverResolvedAddresses(backendList2, grpclbBalancerList2);
    assertTrue(oobChannel.isTerminated());
    verify(helper).createOobChannel(eq(grpclbBalancerList2.get(0)), eq(newAuthority));
    assertEquals(2, lbRequestObservers.size()); // An additional RPC
  }

  @Test
  public void grpclbWorking() {
    InOrder inOrder = inOrder(helper, subchannelPool);
    List<EquivalentAddressGroup> grpclbBalancerList = createResolvedBalancerAddresses(1);
    deliverResolvedAddresses(Collections.<EquivalentAddressGroup>emptyList(), grpclbBalancerList);

    // Fallback timer is started as soon as the addresses are resolved.
    assertEquals(1, fakeClock.numPendingTasks(FALLBACK_MODE_TASK_FILTER));

    verify(helper).createOobChannel(eq(grpclbBalancerList.get(0)), eq(lbAuthority(0)));
    assertEquals(1, fakeOobChannels.size());
    ManagedChannel oobChannel = fakeOobChannels.poll();
    verify(mockLbService).balanceLoad(lbResponseObserverCaptor.capture());
    StreamObserver<LoadBalanceResponse> lbResponseObserver = lbResponseObserverCaptor.getValue();
    assertEquals(1, lbRequestObservers.size());
    StreamObserver<LoadBalanceRequest> lbRequestObserver = lbRequestObservers.poll();
    verify(lbRequestObserver).onNext(
        eq(LoadBalanceRequest.newBuilder().setInitialRequest(
            InitialLoadBalanceRequest.newBuilder().setName(SERVICE_AUTHORITY).build())
            .build()));

    // Simulate receiving LB response
    List<ServerEntry> backends1 = Arrays.asList(
        new ServerEntry("127.0.0.1", 2000, "token0001"),
        new ServerEntry("127.0.0.1", 2010, "token0002"));
    inOrder.verify(helper, never())
        .updateBalancingState(any(ConnectivityState.class), any(SubchannelPicker.class));
    logs.clear();
    lbResponseObserver.onNext(buildInitialResponse());
    assertThat(logs).containsExactly("DEBUG: Got an LB response: " + buildInitialResponse());
    logs.clear();
    lbResponseObserver.onNext(buildLbResponse(backends1));

    inOrder.verify(subchannelPool).takeOrCreateSubchannel(
        eq(new EquivalentAddressGroup(backends1.get(0).addr, LB_BACKEND_ATTRS)),
        any(Attributes.class));
    inOrder.verify(subchannelPool).takeOrCreateSubchannel(
        eq(new EquivalentAddressGroup(backends1.get(1).addr, LB_BACKEND_ATTRS)),
        any(Attributes.class));
    assertEquals(2, mockSubchannels.size());
    Subchannel subchannel1 = mockSubchannels.poll();
    Subchannel subchannel2 = mockSubchannels.poll();
    verify(subchannel1).requestConnection();
    verify(subchannel2).requestConnection();
    assertEquals(
        new EquivalentAddressGroup(backends1.get(0).addr, LB_BACKEND_ATTRS),
        subchannel1.getAddresses());
    assertEquals(
        new EquivalentAddressGroup(backends1.get(1).addr, LB_BACKEND_ATTRS),
        subchannel2.getAddresses());

    deliverSubchannelState(subchannel1, ConnectivityStateInfo.forNonError(CONNECTING));
    deliverSubchannelState(subchannel2, ConnectivityStateInfo.forNonError(CONNECTING));

    inOrder.verify(helper).updateBalancingState(eq(CONNECTING), pickerCaptor.capture());
    RoundRobinPicker picker0 = (RoundRobinPicker) pickerCaptor.getValue();
    assertThat(picker0.dropList).containsExactly(null, null);
    assertThat(picker0.pickList).containsExactly(BUFFER_ENTRY);
    inOrder.verifyNoMoreInteractions();

    assertThat(logs).containsExactly(
        "DEBUG: Got an LB response: " + buildLbResponse(backends1),
        "INFO: Using RR list="
            + "[[[/127.0.0.1:2000]/{io.grpc.grpclb.lbProvidedBackend=true}](token0001),"
            + " [[/127.0.0.1:2010]/{io.grpc.grpclb.lbProvidedBackend=true}](token0002)],"
            + " drop=[null, null]",
        "INFO: CONNECTING: picks=[BUFFER_ENTRY], drops=[null, null]").inOrder();
    logs.clear();

    // Let subchannels be connected
    deliverSubchannelState(subchannel2, ConnectivityStateInfo.forNonError(READY));
    inOrder.verify(helper).updateBalancingState(eq(READY), pickerCaptor.capture());
    assertThat(logs).containsExactly(
        "INFO: READY: picks="
            + "[[[[[/127.0.0.1:2010]/{io.grpc.grpclb.lbProvidedBackend=true}]](token0002)]],"
            + " drops=[null, null]");
    logs.clear();

    RoundRobinPicker picker1 = (RoundRobinPicker) pickerCaptor.getValue();

    assertThat(picker1.dropList).containsExactly(null, null);
    assertThat(picker1.pickList).containsExactly(
        new BackendEntry(subchannel2, getLoadRecorder(), "token0002"));

    deliverSubchannelState(subchannel1, ConnectivityStateInfo.forNonError(READY));
    inOrder.verify(helper).updateBalancingState(eq(READY), pickerCaptor.capture());
    assertThat(logs).containsExactly(
        "INFO: READY: picks="
            + "[[[[[/127.0.0.1:2000]/{io.grpc.grpclb.lbProvidedBackend=true}]](token0001)],"
            + " [[[[/127.0.0.1:2010]/{io.grpc.grpclb.lbProvidedBackend=true}]](token0002)]],"
            + " drops=[null, null]");
    logs.clear();

    RoundRobinPicker picker2 = (RoundRobinPicker) pickerCaptor.getValue();
    assertThat(picker2.dropList).containsExactly(null, null);
    assertThat(picker2.pickList).containsExactly(
        new BackendEntry(subchannel1, getLoadRecorder(), "token0001"),
        new BackendEntry(subchannel2, getLoadRecorder(), "token0002"))
        .inOrder();

    // Disconnected subchannels
    verify(subchannel1).requestConnection();
    deliverSubchannelState(subchannel1, ConnectivityStateInfo.forNonError(IDLE));
    verify(subchannel1, times(2)).requestConnection();
    inOrder.verify(helper).updateBalancingState(eq(READY), pickerCaptor.capture());
    assertThat(logs).containsExactly(
        "INFO: READY: picks="
            + "[[[[[/127.0.0.1:2010]/{io.grpc.grpclb.lbProvidedBackend=true}]](token0002)]],"
            + " drops=[null, null]");
    logs.clear();

    RoundRobinPicker picker3 = (RoundRobinPicker) pickerCaptor.getValue();
    assertThat(picker3.dropList).containsExactly(null, null);
    assertThat(picker3.pickList).containsExactly(
        new BackendEntry(subchannel2, getLoadRecorder(), "token0002"));

    deliverSubchannelState(subchannel1, ConnectivityStateInfo.forNonError(CONNECTING));
    inOrder.verifyNoMoreInteractions();

    // As long as there is at least one READY subchannel, round robin will work.
    ConnectivityStateInfo errorState1 =
        ConnectivityStateInfo.forTransientFailure(Status.UNAVAILABLE.withDescription("error1"));
    deliverSubchannelState(subchannel1, errorState1);
    inOrder.verifyNoMoreInteractions();

    // If no subchannel is READY, some with error and the others are IDLE, will report CONNECTING
    verify(subchannel2).requestConnection();
    deliverSubchannelState(subchannel2, ConnectivityStateInfo.forNonError(IDLE));
    verify(subchannel2, times(2)).requestConnection();
    inOrder.verify(helper).updateBalancingState(eq(CONNECTING), pickerCaptor.capture());
    assertThat(logs).containsExactly(
        "INFO: CONNECTING: picks=[BUFFER_ENTRY], drops=[null, null]");
    logs.clear();

    RoundRobinPicker picker4 = (RoundRobinPicker) pickerCaptor.getValue();
    assertThat(picker4.dropList).containsExactly(null, null);
    assertThat(picker4.pickList).containsExactly(BUFFER_ENTRY);

    // Update backends, with a drop entry
    List<ServerEntry> backends2 =
        Arrays.asList(
            new ServerEntry("127.0.0.1", 2030, "token0003"),  // New address
            new ServerEntry("token0003"),  // drop
            new ServerEntry("127.0.0.1", 2010, "token0004"),  // Existing address with token changed
            new ServerEntry("127.0.0.1", 2030, "token0005"),  // New address appearing second time
            new ServerEntry("token0006"));  // drop
    verify(subchannelPool, never())
        .returnSubchannel(same(subchannel1), any(ConnectivityStateInfo.class));

    lbResponseObserver.onNext(buildLbResponse(backends2));
    assertThat(logs).containsExactly(
        "DEBUG: Got an LB response: " + buildLbResponse(backends2),
        "INFO: Using RR list="
            + "[[[/127.0.0.1:2030]/{io.grpc.grpclb.lbProvidedBackend=true}](token0003),"
            + " [[/127.0.0.1:2010]/{io.grpc.grpclb.lbProvidedBackend=true}](token0004),"
            + " [[/127.0.0.1:2030]/{io.grpc.grpclb.lbProvidedBackend=true}](token0005)],"
            + " drop=[null, drop(token0003), null, null, drop(token0006)]",
        "INFO: CONNECTING: picks=[BUFFER_ENTRY],"
            + " drops=[null, drop(token0003), null, null, drop(token0006)]")
        .inOrder();
    logs.clear();

    // not in backends2, closed
    verify(subchannelPool).returnSubchannel(same(subchannel1), same(errorState1));
    // backends2[2], will be kept
    verify(subchannelPool, never())
        .returnSubchannel(same(subchannel2), any(ConnectivityStateInfo.class));

    inOrder.verify(subchannelPool, never()).takeOrCreateSubchannel(
        eq(new EquivalentAddressGroup(backends2.get(2).addr, LB_BACKEND_ATTRS)),
        any(Attributes.class));
    inOrder.verify(subchannelPool).takeOrCreateSubchannel(
        eq(new EquivalentAddressGroup(backends2.get(0).addr, LB_BACKEND_ATTRS)),
        any(Attributes.class));

    ConnectivityStateInfo errorOnCachedSubchannel1 =
        ConnectivityStateInfo.forTransientFailure(
            Status.UNAVAILABLE.withDescription("You can get this error even if you are cached"));
    deliverSubchannelState(subchannel1, errorOnCachedSubchannel1);
    verify(subchannelPool).handleSubchannelState(same(subchannel1), same(errorOnCachedSubchannel1));

    assertEquals(1, mockSubchannels.size());
    Subchannel subchannel3 = mockSubchannels.poll();
    verify(subchannel3).requestConnection();
    assertEquals(
        new EquivalentAddressGroup(backends2.get(0).addr, LB_BACKEND_ATTRS),
        subchannel3.getAddresses());
    inOrder.verify(helper).updateBalancingState(eq(CONNECTING), pickerCaptor.capture());
    RoundRobinPicker picker7 = (RoundRobinPicker) pickerCaptor.getValue();
    assertThat(picker7.dropList).containsExactly(
        null,
        new DropEntry(getLoadRecorder(), "token0003"),
        null,
        null,
        new DropEntry(getLoadRecorder(), "token0006")).inOrder();
    assertThat(picker7.pickList).containsExactly(BUFFER_ENTRY);

    // State updates on obsolete subchannel1 will only be passed to the pool
    deliverSubchannelState(subchannel1, ConnectivityStateInfo.forNonError(READY));
    deliverSubchannelState(
        subchannel1, ConnectivityStateInfo.forTransientFailure(Status.UNAVAILABLE));
    deliverSubchannelState(subchannel1, ConnectivityStateInfo.forNonError(SHUTDOWN));
    inOrder.verify(subchannelPool)
        .handleSubchannelState(same(subchannel1), eq(ConnectivityStateInfo.forNonError(READY)));
    inOrder.verify(subchannelPool).handleSubchannelState(
        same(subchannel1), eq(ConnectivityStateInfo.forTransientFailure(Status.UNAVAILABLE)));
    inOrder.verifyNoMoreInteractions();

    deliverSubchannelState(subchannel3, ConnectivityStateInfo.forNonError(READY));
    inOrder.verify(helper).updateBalancingState(eq(READY), pickerCaptor.capture());
    RoundRobinPicker picker8 = (RoundRobinPicker) pickerCaptor.getValue();
    assertThat(picker8.dropList).containsExactly(
        null,
        new DropEntry(getLoadRecorder(), "token0003"),
        null,
        null,
        new DropEntry(getLoadRecorder(), "token0006")).inOrder();
    // subchannel2 is still IDLE, thus not in the active list
    assertThat(picker8.pickList).containsExactly(
        new BackendEntry(subchannel3, getLoadRecorder(), "token0003"),
        new BackendEntry(subchannel3, getLoadRecorder(), "token0005")).inOrder();
    // subchannel2 becomes READY and makes it into the list
    deliverSubchannelState(subchannel2, ConnectivityStateInfo.forNonError(READY));
    inOrder.verify(helper).updateBalancingState(eq(READY), pickerCaptor.capture());
    RoundRobinPicker picker9 = (RoundRobinPicker) pickerCaptor.getValue();
    assertThat(picker9.dropList).containsExactly(
        null,
        new DropEntry(getLoadRecorder(), "token0003"),
        null,
        null,
        new DropEntry(getLoadRecorder(), "token0006")).inOrder();
    assertThat(picker9.pickList).containsExactly(
        new BackendEntry(subchannel3, getLoadRecorder(), "token0003"),
        new BackendEntry(subchannel2, getLoadRecorder(), "token0004"),
        new BackendEntry(subchannel3, getLoadRecorder(), "token0005")).inOrder();
    verify(subchannelPool, never())
        .returnSubchannel(same(subchannel3), any(ConnectivityStateInfo.class));

    // Update backends, with no entry
    lbResponseObserver.onNext(buildLbResponse(Collections.<ServerEntry>emptyList()));
    verify(subchannelPool)
        .returnSubchannel(same(subchannel2), eq(ConnectivityStateInfo.forNonError(READY)));
    verify(subchannelPool)
        .returnSubchannel(same(subchannel3), eq(ConnectivityStateInfo.forNonError(READY)));
    inOrder.verify(helper).updateBalancingState(eq(CONNECTING), pickerCaptor.capture());
    RoundRobinPicker picker10 = (RoundRobinPicker) pickerCaptor.getValue();
    assertThat(picker10.dropList).isEmpty();
    assertThat(picker10.pickList).containsExactly(BUFFER_ENTRY);

    assertFalse(oobChannel.isShutdown());
    assertEquals(0, lbRequestObservers.size());
    verify(lbRequestObserver, never()).onCompleted();
    verify(lbRequestObserver, never()).onError(any(Throwable.class));

    // Load reporting was not requested, thus never scheduled
    assertEquals(0, fakeClock.numPendingTasks(LOAD_REPORTING_TASK_FILTER));

    verify(subchannelPool, never()).clear();
    balancer.shutdown();
    verify(subchannelPool).clear();
  }

  @Test
  public void grpclbFallback_initialTimeout_serverListReceivedBeforeTimerExpires() {
    subtestGrpclbFallbackInitialTimeout(false);
  }

  @Test
  public void grpclbFallback_initialTimeout_timerExpires() {
    subtestGrpclbFallbackInitialTimeout(true);
  }

  // Fallback or not within the period of the initial timeout.
  private void subtestGrpclbFallbackInitialTimeout(boolean timerExpires) {
    long loadReportIntervalMillis = 1983;
    InOrder inOrder = inOrder(helper, subchannelPool);

    // Create balancer and backend addresses
    List<EquivalentAddressGroup> backendList = createResolvedBackendAddresses(2);
    List<EquivalentAddressGroup> grpclbBalancerList = createResolvedBalancerAddresses(1);
    deliverResolvedAddresses(backendList, grpclbBalancerList);

    inOrder.verify(helper)
        .createOobChannel(eq(grpclbBalancerList.get(0)), eq(lbAuthority(0)));

    // Attempted to connect to balancer
    assertEquals(1, fakeOobChannels.size());
    ManagedChannel oobChannel = fakeOobChannels.poll();
    verify(mockLbService).balanceLoad(lbResponseObserverCaptor.capture());
    StreamObserver<LoadBalanceResponse> lbResponseObserver = lbResponseObserverCaptor.getValue();
    assertEquals(1, lbRequestObservers.size());
    StreamObserver<LoadBalanceRequest> lbRequestObserver = lbRequestObservers.poll();

    verify(lbRequestObserver).onNext(
        eq(LoadBalanceRequest.newBuilder().setInitialRequest(
            InitialLoadBalanceRequest.newBuilder().setName(SERVICE_AUTHORITY).build())
            .build()));
    lbResponseObserver.onNext(buildInitialResponse(loadReportIntervalMillis));
    // We don't care if these methods have been run.
    inOrder.verify(helper, atLeast(0)).getSynchronizationContext();
    inOrder.verify(helper, atLeast(0)).getScheduledExecutorService();

    inOrder.verifyNoMoreInteractions();

    assertEquals(1, fakeClock.numPendingTasks(FALLBACK_MODE_TASK_FILTER));
    fakeClock.forwardTime(GrpclbState.FALLBACK_TIMEOUT_MS - 1, TimeUnit.MILLISECONDS);
    assertEquals(1, fakeClock.numPendingTasks(FALLBACK_MODE_TASK_FILTER));

    //////////////////////////////////
    // Fallback timer expires (or not)
    //////////////////////////////////
    if (timerExpires) {
      logs.clear();
      fakeClock.forwardTime(1, TimeUnit.MILLISECONDS);

      assertEquals(0, fakeClock.numPendingTasks(FALLBACK_MODE_TASK_FILTER));
      List<EquivalentAddressGroup> fallbackList =
          Arrays.asList(backendList.get(0), backendList.get(1));
      assertThat(logs).containsExactly(
          "INFO: Using fallback backends",
          "INFO: Using RR list=[[[FakeSocketAddress-fake-address-0]/{}], "
              + "[[FakeSocketAddress-fake-address-1]/{}]], drop=[null, null]",
          "INFO: CONNECTING: picks=[BUFFER_ENTRY], drops=[null, null]").inOrder();

      // Fall back to the backends from resolver
      fallbackTestVerifyUseOfFallbackBackendLists(inOrder, fallbackList);

      assertFalse(oobChannel.isShutdown());
      verify(lbRequestObserver, never()).onCompleted();
    }

    //////////////////////////////////////////////////////////////////////
    // Name resolver sends new resolution results without any backend addr
    //////////////////////////////////////////////////////////////////////
    grpclbBalancerList = createResolvedBalancerAddresses(2);
    deliverResolvedAddresses(Collections.<EquivalentAddressGroup>emptyList(),grpclbBalancerList);

    // New addresses are updated to the OobChannel
    inOrder.verify(helper).updateOobChannelAddresses(
        same(oobChannel),
        eq(new EquivalentAddressGroup(
            Arrays.asList(
                grpclbBalancerList.get(0).getAddresses().get(0),
                grpclbBalancerList.get(1).getAddresses().get(0)),
            lbAttributes(lbAuthority(0)))));

    if (timerExpires) {
      // Still in fallback logic, except that the backend list is empty
      fallbackTestVerifyUseOfFallbackBackendLists(
          inOrder, Collections.<EquivalentAddressGroup>emptyList());
    }

    ////////////////////////////////////////////////////////////////
    // Name resolver sends new resolution results with backend addrs
    ////////////////////////////////////////////////////////////////
    backendList = createResolvedBackendAddresses(2);
    grpclbBalancerList = createResolvedBalancerAddresses(1);
    deliverResolvedAddresses(backendList, grpclbBalancerList);

    // New LB address is updated to the OobChannel
    inOrder.verify(helper).updateOobChannelAddresses(
        same(oobChannel),
        eq(grpclbBalancerList.get(0)));

    if (timerExpires) {
      // New backend addresses are used for fallback
      fallbackTestVerifyUseOfFallbackBackendLists(
          inOrder, Arrays.asList(backendList.get(0), backendList.get(1)));
    }

    ////////////////////////////////////////////////
    // Break the LB stream after the timer expires
    ////////////////////////////////////////////////
    if (timerExpires) {
      Status streamError = Status.UNAVAILABLE.withDescription("OOB stream broken");
      lbResponseObserver.onError(streamError.asException());

      // The error will NOT propagate to picker because fallback list is in use.
      inOrder.verify(helper, never())
          .updateBalancingState(any(ConnectivityState.class), any(SubchannelPicker.class));
      // A new stream is created
      verify(mockLbService, times(2)).balanceLoad(lbResponseObserverCaptor.capture());
      lbResponseObserver = lbResponseObserverCaptor.getValue();
      assertEquals(1, lbRequestObservers.size());
      lbRequestObserver = lbRequestObservers.poll();
      verify(lbRequestObserver).onNext(
          eq(LoadBalanceRequest.newBuilder().setInitialRequest(
              InitialLoadBalanceRequest.newBuilder().setName(SERVICE_AUTHORITY).build())
              .build()));
    }

    /////////////////////////////////
    // Balancer returns a server list
    /////////////////////////////////
    List<ServerEntry> serverList = Arrays.asList(
        new ServerEntry("127.0.0.1", 2000, "token0001"),
        new ServerEntry("127.0.0.1", 2010, "token0002"));
    lbResponseObserver.onNext(buildInitialResponse());
    lbResponseObserver.onNext(buildLbResponse(serverList));

    // Balancer-provided server list now in effect
    fallbackTestVerifyUseOfBalancerBackendLists(inOrder, serverList);

    ///////////////////////////////////////////////////////////////
    // New backend addresses from resolver outside of fallback mode
    ///////////////////////////////////////////////////////////////
    backendList = createResolvedBackendAddresses(1);
    grpclbBalancerList = createResolvedBalancerAddresses(1);
    deliverResolvedAddresses(backendList, grpclbBalancerList);
    // Will not affect the round robin list at all
    inOrder.verify(helper, never())
        .updateBalancingState(any(ConnectivityState.class), any(SubchannelPicker.class));

    // No fallback timeout timer scheduled.
    assertEquals(0, fakeClock.numPendingTasks(FALLBACK_MODE_TASK_FILTER));
  }

  @Test
  public void grpclbFallback_breakLbStreamBeforeFallbackTimerExpires() {
    long loadReportIntervalMillis = 1983;
    InOrder inOrder = inOrder(helper, subchannelPool);

    // Create balancer and backend addresses
    List<EquivalentAddressGroup> backendList = createResolvedBackendAddresses(2);
    List<EquivalentAddressGroup> grpclbBalancerList = createResolvedBalancerAddresses(1);
    deliverResolvedAddresses(backendList, grpclbBalancerList);

    inOrder.verify(helper).createOobChannel(eq(grpclbBalancerList.get(0)), eq(lbAuthority(0)));

    // Attempted to connect to balancer
    assertThat(fakeOobChannels).hasSize(1);
    verify(mockLbService).balanceLoad(lbResponseObserverCaptor.capture());
    StreamObserver<LoadBalanceResponse> lbResponseObserver = lbResponseObserverCaptor.getValue();
    assertThat(lbRequestObservers).hasSize(1);
    StreamObserver<LoadBalanceRequest> lbRequestObserver = lbRequestObservers.poll();

    verify(lbRequestObserver).onNext(
        eq(LoadBalanceRequest.newBuilder().setInitialRequest(
            InitialLoadBalanceRequest.newBuilder().setName(SERVICE_AUTHORITY).build())
            .build()));
    lbResponseObserver.onNext(buildInitialResponse(loadReportIntervalMillis));
    // We don't care if these methods have been run.
    inOrder.verify(helper, atLeast(0)).getSynchronizationContext();
    inOrder.verify(helper, atLeast(0)).getScheduledExecutorService();

    inOrder.verifyNoMoreInteractions();

    assertEquals(1, fakeClock.numPendingTasks(FALLBACK_MODE_TASK_FILTER));

    /////////////////////////////////////////////
    // Break the LB stream before timer expires
    /////////////////////////////////////////////
    Status streamError = Status.UNAVAILABLE.withDescription("OOB stream broken");
    lbResponseObserver.onError(streamError.asException());

    // Fall back to the backends from resolver
    fallbackTestVerifyUseOfFallbackBackendLists(
        inOrder, Arrays.asList(backendList.get(0), backendList.get(1)));

    // A new stream is created
    verify(mockLbService, times(2)).balanceLoad(lbResponseObserverCaptor.capture());
    assertThat(lbRequestObservers).hasSize(1);
    lbRequestObserver = lbRequestObservers.poll();
    verify(lbRequestObserver).onNext(
        eq(LoadBalanceRequest.newBuilder().setInitialRequest(
            InitialLoadBalanceRequest.newBuilder().setName(SERVICE_AUTHORITY).build())
            .build()));
  }

  @Test
  public void grpclbFallback_noBalancerAddress() {
    InOrder inOrder = inOrder(helper, subchannelPool);

    // Create just backend addresses
    List<EquivalentAddressGroup> backendList = createResolvedBackendAddresses(2);
    deliverResolvedAddresses(backendList, Collections.<EquivalentAddressGroup>emptyList());

    assertThat(logs).containsExactly(
        "INFO: Using fallback backends",
        "INFO: Using RR list=[[[FakeSocketAddress-fake-address-0]/{}], "
            + "[[FakeSocketAddress-fake-address-1]/{}]], drop=[null, null]",
        "INFO: CONNECTING: picks=[BUFFER_ENTRY], drops=[null, null]").inOrder();

    // Fall back to the backends from resolver
    fallbackTestVerifyUseOfFallbackBackendLists(inOrder, backendList);

    // No fallback timeout timer scheduled.
    assertEquals(0, fakeClock.numPendingTasks(FALLBACK_MODE_TASK_FILTER));
    verify(helper, never())
        .createOobChannel(any(EquivalentAddressGroup.class), anyString());
  }

  @Test
  public void grpclbFallback_balancerLost() {
    subtestGrpclbFallbackConnectionLost(true, false);
  }

  @Test
  public void grpclbFallback_subchannelsLost() {
    subtestGrpclbFallbackConnectionLost(false, true);
  }

  @Test
  public void grpclbFallback_allLost() {
    subtestGrpclbFallbackConnectionLost(true, true);
  }

  // Fallback outside of the initial timeout, where all connections are lost.
  private void subtestGrpclbFallbackConnectionLost(
      boolean balancerBroken, boolean allSubchannelsBroken) {
    long loadReportIntervalMillis = 1983;
    InOrder inOrder = inOrder(helper, mockLbService, subchannelPool);

    // Create balancer and backend addresses
    List<EquivalentAddressGroup> backendList = createResolvedBackendAddresses(2);
    List<EquivalentAddressGroup> grpclbBalancerList = createResolvedBalancerAddresses(1);
    deliverResolvedAddresses(backendList, grpclbBalancerList);

    inOrder.verify(helper).createOobChannel(eq(grpclbBalancerList.get(0)), eq(lbAuthority(0)));

    // Attempted to connect to balancer
    assertEquals(1, fakeOobChannels.size());
    fakeOobChannels.poll();
    inOrder.verify(mockLbService).balanceLoad(lbResponseObserverCaptor.capture());
    StreamObserver<LoadBalanceResponse> lbResponseObserver = lbResponseObserverCaptor.getValue();
    assertEquals(1, lbRequestObservers.size());
    StreamObserver<LoadBalanceRequest> lbRequestObserver = lbRequestObservers.poll();

    verify(lbRequestObserver).onNext(
        eq(LoadBalanceRequest.newBuilder().setInitialRequest(
            InitialLoadBalanceRequest.newBuilder().setName(SERVICE_AUTHORITY).build())
            .build()));
    lbResponseObserver.onNext(buildInitialResponse(loadReportIntervalMillis));
    // We don't care if these methods have been run.
    inOrder.verify(helper, atLeast(0)).getSynchronizationContext();
    inOrder.verify(helper, atLeast(0)).getScheduledExecutorService();

    inOrder.verifyNoMoreInteractions();

    // Balancer returns a server list
    List<ServerEntry> serverList = Arrays.asList(
        new ServerEntry("127.0.0.1", 2000, "token0001"),
        new ServerEntry("127.0.0.1", 2010, "token0002"));
    lbResponseObserver.onNext(buildInitialResponse());
    lbResponseObserver.onNext(buildLbResponse(serverList));

    List<Subchannel> subchannels = fallbackTestVerifyUseOfBalancerBackendLists(inOrder, serverList);

    // Break connections
    if (balancerBroken) {
      lbResponseObserver.onError(Status.UNAVAILABLE.asException());
      // A new stream to LB is created
      inOrder.verify(mockLbService).balanceLoad(lbResponseObserverCaptor.capture());
      lbResponseObserver = lbResponseObserverCaptor.getValue();
      assertEquals(1, lbRequestObservers.size());
      lbRequestObserver = lbRequestObservers.poll();
    }
    if (allSubchannelsBroken) {
      for (Subchannel subchannel : subchannels) {
        // A READY subchannel transits to IDLE when receiving a go-away
        deliverSubchannelState(subchannel, ConnectivityStateInfo.forNonError(IDLE));
      }
    }

    if (balancerBroken && allSubchannelsBroken) {
      // Going into fallback
      subchannels = fallbackTestVerifyUseOfFallbackBackendLists(
          inOrder, Arrays.asList(backendList.get(0), backendList.get(1)));

      // When in fallback mode, fallback timer should not be scheduled when all backend
      // connections are lost
      for (Subchannel subchannel : subchannels) {
        deliverSubchannelState(subchannel, ConnectivityStateInfo.forNonError(IDLE));
      }

      // Exit fallback mode or cancel fallback timer when receiving a new server list from balancer
      List<ServerEntry> serverList2 = Arrays.asList(
          new ServerEntry("127.0.0.1", 2001, "token0003"),
          new ServerEntry("127.0.0.1", 2011, "token0004"));
      lbResponseObserver.onNext(buildInitialResponse());
      lbResponseObserver.onNext(buildLbResponse(serverList2));

      fallbackTestVerifyUseOfBalancerBackendLists(inOrder, serverList2);
    }
    assertEquals(0, fakeClock.numPendingTasks(FALLBACK_MODE_TASK_FILTER));

    if (!(balancerBroken && allSubchannelsBroken)) {
      verify(subchannelPool, never()).takeOrCreateSubchannel(
          eq(backendList.get(0)), any(Attributes.class));
      verify(subchannelPool, never()).takeOrCreateSubchannel(
          eq(backendList.get(1)), any(Attributes.class));
    }
  }

  private List<Subchannel> fallbackTestVerifyUseOfFallbackBackendLists(
      InOrder inOrder, List<EquivalentAddressGroup> addrs) {
    return fallbackTestVerifyUseOfBackendLists(inOrder, addrs, null);
  }

  private List<Subchannel> fallbackTestVerifyUseOfBalancerBackendLists(
      InOrder inOrder, List<ServerEntry> servers) {
    ArrayList<EquivalentAddressGroup> addrs = new ArrayList<>();
    ArrayList<String> tokens = new ArrayList<>();
    for (ServerEntry server : servers) {
      addrs.add(new EquivalentAddressGroup(server.addr, LB_BACKEND_ATTRS));
      tokens.add(server.token);
    }
    return fallbackTestVerifyUseOfBackendLists(inOrder, addrs, tokens);
  }

  private List<Subchannel> fallbackTestVerifyUseOfBackendLists(
      InOrder inOrder, List<EquivalentAddressGroup> addrs,
      @Nullable List<String> tokens) {
    if (tokens != null) {
      assertEquals(addrs.size(), tokens.size());
    }
    for (EquivalentAddressGroup addr : addrs) {
      inOrder.verify(subchannelPool).takeOrCreateSubchannel(eq(addr), any(Attributes.class));
    }
    RoundRobinPicker picker = (RoundRobinPicker) currentPicker;
    assertThat(picker.dropList).containsExactlyElementsIn(Collections.nCopies(addrs.size(), null));
    assertThat(picker.pickList).containsExactly(GrpclbState.BUFFER_ENTRY);
    assertEquals(addrs.size(), mockSubchannels.size());
    ArrayList<Subchannel> subchannels = new ArrayList<>(mockSubchannels);
    mockSubchannels.clear();
    for (Subchannel subchannel : subchannels) {
      deliverSubchannelState(subchannel, ConnectivityStateInfo.forNonError(CONNECTING));
    }
    inOrder.verify(helper, atLeast(0))
        .updateBalancingState(eq(CONNECTING), any(SubchannelPicker.class));
    inOrder.verify(helper, never())
        .updateBalancingState(any(ConnectivityState.class), any(SubchannelPicker.class));

    ArrayList<BackendEntry> pickList = new ArrayList<>();
    for (int i = 0; i < addrs.size(); i++) {
      Subchannel subchannel = subchannels.get(i);
      BackendEntry backend;
      if (tokens == null) {
        backend = new BackendEntry(subchannel);
      } else {
        backend = new BackendEntry(subchannel, getLoadRecorder(), tokens.get(i));
      }
      pickList.add(backend);
      deliverSubchannelState(subchannel, ConnectivityStateInfo.forNonError(READY));
      inOrder.verify(helper).updateBalancingState(eq(READY), pickerCaptor.capture());
      picker = (RoundRobinPicker) pickerCaptor.getValue();
      assertThat(picker.dropList)
          .containsExactlyElementsIn(Collections.nCopies(addrs.size(), null));
      assertThat(picker.pickList).containsExactlyElementsIn(pickList);
      inOrder.verify(helper, never())
          .updateBalancingState(any(ConnectivityState.class), any(SubchannelPicker.class));
    }
    return subchannels;
  }

  @Test
  public void grpclbMultipleAuthorities() throws Exception {
    List<EquivalentAddressGroup> backendList = Collections.singletonList(
        new EquivalentAddressGroup(new FakeSocketAddress("not-a-lb-address")));
    List<EquivalentAddressGroup> grpclbBalancerList = Arrays.asList(
        new EquivalentAddressGroup(
            new FakeSocketAddress("fake-address-1"),
            lbAttributes("fake-authority-1")),
        new EquivalentAddressGroup(
            new FakeSocketAddress("fake-address-2"),
            lbAttributes("fake-authority-2")),
        new EquivalentAddressGroup(
            new FakeSocketAddress("fake-address-3"),
            lbAttributes("fake-authority-1")));
    final EquivalentAddressGroup goldenOobChannelEag = new EquivalentAddressGroup(
        Arrays.<SocketAddress>asList(
            new FakeSocketAddress("fake-address-1"),
            new FakeSocketAddress("fake-address-3")),
        lbAttributes("fake-authority-1")); // Supporting multiple authorities would be good, one day

    deliverResolvedAddresses(backendList, grpclbBalancerList);

    verify(helper).createOobChannel(goldenOobChannelEag, "fake-authority-1");
  }

  @Test
  public void grpclbBalancerStreamClosedAndRetried() throws Exception {
    LoadBalanceRequest expectedInitialRequest =
        LoadBalanceRequest.newBuilder()
            .setInitialRequest(
                InitialLoadBalanceRequest.newBuilder().setName(SERVICE_AUTHORITY).build())
            .build();
    InOrder inOrder =
        inOrder(mockLbService, backoffPolicyProvider, backoffPolicy1, backoffPolicy2, helper);
    List<EquivalentAddressGroup> grpclbBalancerList = createResolvedBalancerAddresses(1);
    deliverResolvedAddresses(Collections.<EquivalentAddressGroup>emptyList(), grpclbBalancerList);

    assertEquals(1, fakeOobChannels.size());
    @SuppressWarnings("unused")
    ManagedChannel oobChannel = fakeOobChannels.poll();

    // First balancer RPC
    inOrder.verify(mockLbService).balanceLoad(lbResponseObserverCaptor.capture());
    StreamObserver<LoadBalanceResponse> lbResponseObserver = lbResponseObserverCaptor.getValue();
    assertEquals(1, lbRequestObservers.size());
    StreamObserver<LoadBalanceRequest> lbRequestObserver = lbRequestObservers.poll();
    verify(lbRequestObserver).onNext(eq(expectedInitialRequest));
    assertEquals(0, fakeClock.numPendingTasks(LB_RPC_RETRY_TASK_FILTER));

    // Balancer closes it immediately (erroneously)
    lbResponseObserver.onCompleted();

    // Will start backoff sequence 1 (10ns)
    inOrder.verify(backoffPolicyProvider).get();
    inOrder.verify(backoffPolicy1).nextBackoffNanos();
    assertEquals(1, fakeClock.numPendingTasks(LB_RPC_RETRY_TASK_FILTER));
    inOrder.verify(helper).refreshNameResolution();

    // Fast-forward to a moment before the retry
    fakeClock.forwardNanos(9);
    verifyNoMoreInteractions(mockLbService);
    // Then time for retry
    fakeClock.forwardNanos(1);
    inOrder.verify(mockLbService).balanceLoad(lbResponseObserverCaptor.capture());
    lbResponseObserver = lbResponseObserverCaptor.getValue();
    assertEquals(1, lbRequestObservers.size());
    lbRequestObserver = lbRequestObservers.poll();
    verify(lbRequestObserver).onNext(eq(expectedInitialRequest));
    assertEquals(0, fakeClock.numPendingTasks(LB_RPC_RETRY_TASK_FILTER));

    // Balancer closes it with an error.
    lbResponseObserver.onError(Status.UNAVAILABLE.asException());
    // Will continue the backoff sequence 1 (100ns)
    verifyNoMoreInteractions(backoffPolicyProvider);
    inOrder.verify(backoffPolicy1).nextBackoffNanos();
    assertEquals(1, fakeClock.numPendingTasks(LB_RPC_RETRY_TASK_FILTER));
    inOrder.verify(helper).refreshNameResolution();

    // Fast-forward to a moment before the retry
    fakeClock.forwardNanos(100 - 1);
    verifyNoMoreInteractions(mockLbService);
    // Then time for retry
    fakeClock.forwardNanos(1);
    inOrder.verify(mockLbService).balanceLoad(lbResponseObserverCaptor.capture());
    lbResponseObserver = lbResponseObserverCaptor.getValue();
    assertEquals(1, lbRequestObservers.size());
    lbRequestObserver = lbRequestObservers.poll();
    verify(lbRequestObserver).onNext(eq(expectedInitialRequest));
    assertEquals(0, fakeClock.numPendingTasks(LB_RPC_RETRY_TASK_FILTER));

    // Balancer sends initial response.
    lbResponseObserver.onNext(buildInitialResponse());

    // Then breaks the RPC
    lbResponseObserver.onError(Status.UNAVAILABLE.asException());

    // Will reset the retry sequence and retry immediately, because balancer has responded.
    inOrder.verify(backoffPolicyProvider).get();
    inOrder.verify(mockLbService).balanceLoad(lbResponseObserverCaptor.capture());
    lbResponseObserver = lbResponseObserverCaptor.getValue();
    assertEquals(1, lbRequestObservers.size());
    lbRequestObserver = lbRequestObservers.poll();
    verify(lbRequestObserver).onNext(eq(expectedInitialRequest));
    inOrder.verify(helper).refreshNameResolution();

    // Fail the retry after spending 4ns
    fakeClock.forwardNanos(4);
    lbResponseObserver.onError(Status.UNAVAILABLE.asException());

    // Will be on the first retry (10ns) of backoff sequence 2.
    inOrder.verify(backoffPolicy2).nextBackoffNanos();
    assertEquals(1, fakeClock.numPendingTasks(LB_RPC_RETRY_TASK_FILTER));
    inOrder.verify(helper).refreshNameResolution();

    // Fast-forward to a moment before the retry, the time spent in the last try is deducted.
    fakeClock.forwardNanos(10 - 4 - 1);
    verifyNoMoreInteractions(mockLbService);
    // Then time for retry
    fakeClock.forwardNanos(1);
    inOrder.verify(mockLbService).balanceLoad(lbResponseObserverCaptor.capture());
    assertEquals(1, lbRequestObservers.size());
    lbRequestObserver = lbRequestObservers.poll();
    verify(lbRequestObserver).onNext(eq(expectedInitialRequest));
    assertEquals(0, fakeClock.numPendingTasks(LB_RPC_RETRY_TASK_FILTER));

    // Wrapping up
    verify(backoffPolicyProvider, times(2)).get();
    verify(backoffPolicy1, times(2)).nextBackoffNanos();
    verify(backoffPolicy2, times(1)).nextBackoffNanos();
    verify(helper, times(4)).refreshNameResolution();
  }

  @SuppressWarnings({"unchecked", "deprecation"})
  @Test
  public void grpclbWorking_pickFirstMode() throws Exception {
    InOrder inOrder = inOrder(helper);

    List<EquivalentAddressGroup> grpclbBalancerList = createResolvedBalancerAddresses(1);

    deliverResolvedAddresses(
        Collections.<EquivalentAddressGroup>emptyList(),
        grpclbBalancerList,
        GrpclbConfig.create(Mode.PICK_FIRST));

    assertEquals(1, fakeOobChannels.size());
    verify(mockLbService).balanceLoad(lbResponseObserverCaptor.capture());
    StreamObserver<LoadBalanceResponse> lbResponseObserver = lbResponseObserverCaptor.getValue();
    assertEquals(1, lbRequestObservers.size());
    StreamObserver<LoadBalanceRequest> lbRequestObserver = lbRequestObservers.poll();
    verify(lbRequestObserver).onNext(
        eq(LoadBalanceRequest.newBuilder().setInitialRequest(
            InitialLoadBalanceRequest.newBuilder().setName(SERVICE_AUTHORITY).build())
            .build()));

    // Simulate receiving LB response
    List<ServerEntry> backends1 = Arrays.asList(
        new ServerEntry("127.0.0.1", 2000, "token0001"),
        new ServerEntry("127.0.0.1", 2010, "token0002"));
    inOrder.verify(helper, never())
        .updateBalancingState(any(ConnectivityState.class), any(SubchannelPicker.class));
    lbResponseObserver.onNext(buildInitialResponse());
    lbResponseObserver.onNext(buildLbResponse(backends1));

    // TODO(zhangkun83): remove the deprecation suppression on this method once migrated to
    // the new createSubchannel().
    inOrder.verify(helper).createSubchannel(
        eq(Arrays.asList(
            new EquivalentAddressGroup(backends1.get(0).addr, eagAttrsWithToken("token0001")),
            new EquivalentAddressGroup(backends1.get(1).addr, eagAttrsWithToken("token0002")))),
        any(Attributes.class));

    // Initially IDLE
    inOrder.verify(helper).updateBalancingState(eq(IDLE), pickerCaptor.capture());
    RoundRobinPicker picker0 = (RoundRobinPicker) pickerCaptor.getValue();

    // Only one subchannel is created
    assertThat(mockSubchannels).hasSize(1);
    Subchannel subchannel = mockSubchannels.poll();
    assertThat(picker0.dropList).containsExactly(null, null);
    assertThat(picker0.pickList).containsExactly(new IdleSubchannelEntry(subchannel, syncContext));

    // PICK_FIRST doesn't eagerly connect
    verify(subchannel, never()).requestConnection();

    // CONNECTING
    deliverSubchannelState(subchannel, ConnectivityStateInfo.forNonError(CONNECTING));

    inOrder.verify(helper).updateBalancingState(eq(CONNECTING), pickerCaptor.capture());
    RoundRobinPicker picker1 = (RoundRobinPicker) pickerCaptor.getValue();
    assertThat(picker1.dropList).containsExactly(null, null);
    assertThat(picker1.pickList).containsExactly(BUFFER_ENTRY);

    // TRANSIENT_FAILURE
    Status error = Status.UNAVAILABLE.withDescription("Simulated connection error");
    deliverSubchannelState(subchannel, ConnectivityStateInfo.forTransientFailure(error));
    inOrder.verify(helper).updateBalancingState(eq(TRANSIENT_FAILURE), pickerCaptor.capture());
    RoundRobinPicker picker2 = (RoundRobinPicker) pickerCaptor.getValue();
    assertThat(picker2.dropList).containsExactly(null, null);
    assertThat(picker2.pickList).containsExactly(new ErrorEntry(error));

    // READY
    deliverSubchannelState(subchannel, ConnectivityStateInfo.forNonError(READY));
    inOrder.verify(helper).updateBalancingState(eq(READY), pickerCaptor.capture());
    RoundRobinPicker picker3 = (RoundRobinPicker) pickerCaptor.getValue();
    assertThat(picker3.dropList).containsExactly(null, null);
    assertThat(picker3.pickList).containsExactly(
        new BackendEntry(subchannel, new TokenAttachingTracerFactory(getLoadRecorder())));


    // New server list with drops
    List<ServerEntry> backends2 = Arrays.asList(
        new ServerEntry("127.0.0.1", 2000, "token0001"),
        new ServerEntry("token0003"),  // drop
        new ServerEntry("127.0.0.1", 2020, "token0004"));
    inOrder.verify(helper, never())
        .updateBalancingState(any(ConnectivityState.class), any(SubchannelPicker.class));
    lbResponseObserver.onNext(buildLbResponse(backends2));

    // new addresses will be updated to the existing subchannel
    // createSubchannel() has ever been called only once
    verify(helper, times(1)).createSubchannel(any(List.class), any(Attributes.class));
    assertThat(mockSubchannels).isEmpty();
    verify(subchannel).updateAddresses(
        eq(Arrays.asList(
            new EquivalentAddressGroup(backends2.get(0).addr, eagAttrsWithToken("token0001")),
            new EquivalentAddressGroup(backends2.get(2).addr,
                eagAttrsWithToken("token0004")))));
    inOrder.verify(helper).updateBalancingState(eq(READY), pickerCaptor.capture());
    RoundRobinPicker picker4 = (RoundRobinPicker) pickerCaptor.getValue();
    assertThat(picker4.dropList).containsExactly(
        null, new DropEntry(getLoadRecorder(), "token0003"), null);
    assertThat(picker4.pickList).containsExactly(
        new BackendEntry(subchannel, new TokenAttachingTracerFactory(getLoadRecorder())));

    // Subchannel goes IDLE, but PICK_FIRST will not try to reconnect
    deliverSubchannelState(subchannel, ConnectivityStateInfo.forNonError(IDLE));
    inOrder.verify(helper).updateBalancingState(eq(IDLE), pickerCaptor.capture());
    RoundRobinPicker picker5 = (RoundRobinPicker) pickerCaptor.getValue();
    verify(subchannel, never()).requestConnection();

    // ... until it's selected
    PickSubchannelArgs args = mock(PickSubchannelArgs.class);
    PickResult pick = picker5.pickSubchannel(args);
    assertThat(pick).isSameInstanceAs(PickResult.withNoResult());
    verify(subchannel).requestConnection();

    // ... or requested by application
    balancer.requestConnection();
    verify(subchannel, times(2)).requestConnection();

    // PICK_FIRST doesn't use subchannelPool
    verify(subchannelPool, never())
        .takeOrCreateSubchannel(any(EquivalentAddressGroup.class), any(Attributes.class));
    verify(subchannelPool, never())
        .returnSubchannel(any(Subchannel.class), any(ConnectivityStateInfo.class));
  }

  @SuppressWarnings({"unchecked", "deprecation"})
  @Test
  public void grpclbWorking_pickFirstMode_lbSendsEmptyAddress() throws Exception {
    InOrder inOrder = inOrder(helper);

    List<EquivalentAddressGroup> grpclbBalancerList = createResolvedBalancerAddresses(1);
    deliverResolvedAddresses(
        Collections.<EquivalentAddressGroup>emptyList(),
        grpclbBalancerList,
<<<<<<< HEAD
        Attributes.EMPTY,
=======
>>>>>>> 6d3ffc78
        GrpclbConfig.create(Mode.PICK_FIRST));

    assertEquals(1, fakeOobChannels.size());
    verify(mockLbService).balanceLoad(lbResponseObserverCaptor.capture());
    StreamObserver<LoadBalanceResponse> lbResponseObserver = lbResponseObserverCaptor.getValue();
    assertEquals(1, lbRequestObservers.size());
    StreamObserver<LoadBalanceRequest> lbRequestObserver = lbRequestObservers.poll();
    verify(lbRequestObserver).onNext(
        eq(LoadBalanceRequest.newBuilder().setInitialRequest(
            InitialLoadBalanceRequest.newBuilder().setName(SERVICE_AUTHORITY).build())
            .build()));

    // Simulate receiving LB response
    List<ServerEntry> backends1 = Arrays.asList(
        new ServerEntry("127.0.0.1", 2000, "token0001"),
        new ServerEntry("127.0.0.1", 2010, "token0002"));
    inOrder.verify(helper, never())
        .updateBalancingState(any(ConnectivityState.class), any(SubchannelPicker.class));
    lbResponseObserver.onNext(buildInitialResponse());
    lbResponseObserver.onNext(buildLbResponse(backends1));

    // TODO(zhangkun83): remove the deprecation suppression on this method once migrated to
    // the new createSubchannel().
    inOrder.verify(helper).createSubchannel(
        eq(Arrays.asList(
            new EquivalentAddressGroup(backends1.get(0).addr, eagAttrsWithToken("token0001")),
            new EquivalentAddressGroup(backends1.get(1).addr, eagAttrsWithToken("token0002")))),
        any(Attributes.class));

    // Initially IDLE
    inOrder.verify(helper).updateBalancingState(eq(IDLE), pickerCaptor.capture());
    RoundRobinPicker picker0 = (RoundRobinPicker) pickerCaptor.getValue();

    // Only one subchannel is created
    assertThat(mockSubchannels).hasSize(1);
    Subchannel subchannel = mockSubchannels.poll();
    assertThat(picker0.dropList).containsExactly(null, null);
    assertThat(picker0.pickList).containsExactly(new IdleSubchannelEntry(subchannel, syncContext));

    // PICK_FIRST doesn't eagerly connect
    verify(subchannel, never()).requestConnection();

    // CONNECTING
    deliverSubchannelState(subchannel, ConnectivityStateInfo.forNonError(CONNECTING));

    inOrder.verify(helper).updateBalancingState(eq(CONNECTING), pickerCaptor.capture());
    RoundRobinPicker picker1 = (RoundRobinPicker) pickerCaptor.getValue();
    assertThat(picker1.dropList).containsExactly(null, null);
    assertThat(picker1.pickList).containsExactly(BUFFER_ENTRY);

    // TRANSIENT_FAILURE
    Status error = Status.UNAVAILABLE.withDescription("Simulated connection error");
    deliverSubchannelState(subchannel, ConnectivityStateInfo.forTransientFailure(error));
    inOrder.verify(helper).updateBalancingState(eq(TRANSIENT_FAILURE), pickerCaptor.capture());
    RoundRobinPicker picker2 = (RoundRobinPicker) pickerCaptor.getValue();
    assertThat(picker2.dropList).containsExactly(null, null);
    assertThat(picker2.pickList).containsExactly(new ErrorEntry(error));

    // READY
    deliverSubchannelState(subchannel, ConnectivityStateInfo.forNonError(READY));
    inOrder.verify(helper).updateBalancingState(eq(READY), pickerCaptor.capture());
    RoundRobinPicker picker3 = (RoundRobinPicker) pickerCaptor.getValue();
    assertThat(picker3.dropList).containsExactly(null, null);
    assertThat(picker3.pickList).containsExactly(
        new BackendEntry(subchannel, new TokenAttachingTracerFactory(getLoadRecorder())));

    inOrder.verify(helper, never())
        .updateBalancingState(any(ConnectivityState.class), any(SubchannelPicker.class));

    // Empty addresses from LB
    lbResponseObserver.onNext(buildLbResponse(Collections.<ServerEntry>emptyList()));

    // new addresses will be updated to the existing subchannel
    // createSubchannel() has ever been called only once
    inOrder.verify(helper, never()).createSubchannel(any(List.class), any(Attributes.class));
    assertThat(mockSubchannels).isEmpty();
    verify(subchannel).shutdown();

    inOrder.verify(helper).updateBalancingState(eq(TRANSIENT_FAILURE), pickerCaptor.capture());
    RoundRobinPicker errorPicker = (RoundRobinPicker) pickerCaptor.getValue();
<<<<<<< HEAD
    assertThat(errorPicker.pickList).containsExactly(new ErrorEntry(Status.UNAVAILABLE));
=======
    assertThat(errorPicker.pickList)
        .containsExactly(new ErrorEntry(GrpclbState.NO_AVAILABLE_BACKENDS_STATUS));
>>>>>>> 6d3ffc78

    lbResponseObserver.onNext(buildLbResponse(Collections.<ServerEntry>emptyList()));

    // Test recover from new LB response with addresses
    // New server list with drops
    List<ServerEntry> backends2 = Arrays.asList(
        new ServerEntry("127.0.0.1", 2000, "token0001"),
        new ServerEntry("token0003"),  // drop
        new ServerEntry("127.0.0.1", 2020, "token0004"));
    inOrder.verify(helper, never())
        .updateBalancingState(any(ConnectivityState.class), any(SubchannelPicker.class));
    lbResponseObserver.onNext(buildLbResponse(backends2));

    // new addresses will be updated to the existing subchannel
    inOrder.verify(helper, times(1)).createSubchannel(any(List.class), any(Attributes.class));
    inOrder.verify(helper).updateBalancingState(eq(IDLE), pickerCaptor.capture());
    subchannel = mockSubchannels.poll();

    // Subchannel became READY
    deliverSubchannelState(subchannel, ConnectivityStateInfo.forNonError(CONNECTING));
    deliverSubchannelState(subchannel, ConnectivityStateInfo.forNonError(READY));
    inOrder.verify(helper).updateBalancingState(eq(READY), pickerCaptor.capture());
    RoundRobinPicker picker4 = (RoundRobinPicker) pickerCaptor.getValue();
    assertThat(picker4.pickList).containsExactly(
        new BackendEntry(subchannel, new TokenAttachingTracerFactory(getLoadRecorder())));
  }

  @Test
  public void shutdownWithoutSubchannel_roundRobin() throws Exception {
    subtestShutdownWithoutSubchannel(GrpclbConfig.create(Mode.ROUND_ROBIN));
  }

  @Test
  public void shutdownWithoutSubchannel_pickFirst() throws Exception {
    subtestShutdownWithoutSubchannel(GrpclbConfig.create(Mode.PICK_FIRST));
  }

  private void subtestShutdownWithoutSubchannel(GrpclbConfig grpclbConfig) {
    List<EquivalentAddressGroup> grpclbBalancerList = createResolvedBalancerAddresses(1);
    deliverResolvedAddresses(
        Collections.<EquivalentAddressGroup>emptyList(),
        grpclbBalancerList,
        grpclbConfig);
    verify(mockLbService).balanceLoad(lbResponseObserverCaptor.capture());
    assertEquals(1, lbRequestObservers.size());
    StreamObserver<LoadBalanceRequest> requestObserver = lbRequestObservers.poll();

    verify(requestObserver, never()).onCompleted();
    balancer.shutdown();
    ArgumentCaptor<Throwable> throwableCaptor = ArgumentCaptor.forClass(Throwable.class);
    verify(requestObserver).onError(throwableCaptor.capture());
    assertThat(Status.fromThrowable(throwableCaptor.getValue()).getCode())
        .isEqualTo(Code.CANCELLED);
  }

  @SuppressWarnings({"unchecked", "deprecation"})
  @Test
  public void pickFirstMode_fallback() throws Exception {
    InOrder inOrder = inOrder(helper);

    // Name resolver returns balancer and backend addresses
    List<EquivalentAddressGroup> backendList = createResolvedBackendAddresses(2);
    List<EquivalentAddressGroup> grpclbBalancerList = createResolvedBalancerAddresses(1);
    deliverResolvedAddresses(
        backendList,
        grpclbBalancerList,
        GrpclbConfig.create(Mode.PICK_FIRST));

    // Attempted to connect to balancer
    assertEquals(1, fakeOobChannels.size());
    verify(mockLbService).balanceLoad(lbResponseObserverCaptor.capture());
    StreamObserver<LoadBalanceResponse> lbResponseObserver = lbResponseObserverCaptor.getValue();
    assertEquals(1, lbRequestObservers.size());

    // Fallback timer expires with no response
    fakeClock.forwardTime(GrpclbState.FALLBACK_TIMEOUT_MS, TimeUnit.MILLISECONDS);

    // Entering fallback mode
    // TODO(zhangkun83): remove the deprecation suppression on this method once migrated to
    // the new createSubchannel().
    inOrder.verify(helper).createSubchannel(
        eq(Arrays.asList(backendList.get(0), backendList.get(1))),
        any(Attributes.class));

    assertThat(mockSubchannels).hasSize(1);
    Subchannel subchannel = mockSubchannels.poll();

    // Initially IDLE
    inOrder.verify(helper).updateBalancingState(eq(IDLE), pickerCaptor.capture());
    RoundRobinPicker picker0 = (RoundRobinPicker) pickerCaptor.getValue();

    // READY
    deliverSubchannelState(subchannel, ConnectivityStateInfo.forNonError(READY));
    inOrder.verify(helper).updateBalancingState(eq(READY), pickerCaptor.capture());
    RoundRobinPicker picker1 = (RoundRobinPicker) pickerCaptor.getValue();
    assertThat(picker1.dropList).containsExactly(null, null);
    assertThat(picker1.pickList).containsExactly(
        new BackendEntry(subchannel, new TokenAttachingTracerFactory(null)));

    assertThat(picker0.dropList).containsExactly(null, null);
    assertThat(picker0.pickList).containsExactly(new IdleSubchannelEntry(subchannel, syncContext));


    // Finally, an LB response, which brings us out of fallback
    List<ServerEntry> backends1 = Arrays.asList(
        new ServerEntry("127.0.0.1", 2000, "token0001"),
        new ServerEntry("127.0.0.1", 2010, "token0002"));
    inOrder.verify(helper, never())
        .updateBalancingState(any(ConnectivityState.class), any(SubchannelPicker.class));
    lbResponseObserver.onNext(buildInitialResponse());
    lbResponseObserver.onNext(buildLbResponse(backends1));

    // new addresses will be updated to the existing subchannel
    // createSubchannel() has ever been called only once
    verify(helper, times(1)).createSubchannel(any(List.class), any(Attributes.class));
    assertThat(mockSubchannels).isEmpty();
    verify(subchannel).updateAddresses(
        eq(Arrays.asList(
            new EquivalentAddressGroup(backends1.get(0).addr, eagAttrsWithToken("token0001")),
            new EquivalentAddressGroup(backends1.get(1).addr,
                eagAttrsWithToken("token0002")))));
    inOrder.verify(helper).updateBalancingState(eq(READY), pickerCaptor.capture());
    RoundRobinPicker picker2 = (RoundRobinPicker) pickerCaptor.getValue();
    assertThat(picker2.dropList).containsExactly(null, null);
    assertThat(picker2.pickList).containsExactly(
        new BackendEntry(subchannel, new TokenAttachingTracerFactory(getLoadRecorder())));

    // PICK_FIRST doesn't use subchannelPool
    verify(subchannelPool, never())
        .takeOrCreateSubchannel(any(EquivalentAddressGroup.class), any(Attributes.class));
    verify(subchannelPool, never())
        .returnSubchannel(any(Subchannel.class), any(ConnectivityStateInfo.class));
  }

  @SuppressWarnings("deprecation")
  @Test
  public void switchMode() throws Exception {
    InOrder inOrder = inOrder(helper);

    List<EquivalentAddressGroup> grpclbBalancerList = createResolvedBalancerAddresses(1);
    deliverResolvedAddresses(
        Collections.<EquivalentAddressGroup>emptyList(),
        grpclbBalancerList,
        GrpclbConfig.create(Mode.ROUND_ROBIN));

    assertEquals(1, fakeOobChannels.size());
    ManagedChannel oobChannel = fakeOobChannels.poll();
    verify(mockLbService).balanceLoad(lbResponseObserverCaptor.capture());
    StreamObserver<LoadBalanceResponse> lbResponseObserver = lbResponseObserverCaptor.getValue();
    assertEquals(1, lbRequestObservers.size());
    StreamObserver<LoadBalanceRequest> lbRequestObserver = lbRequestObservers.poll();
    verify(lbRequestObserver).onNext(
        eq(LoadBalanceRequest.newBuilder().setInitialRequest(
            InitialLoadBalanceRequest.newBuilder().setName(SERVICE_AUTHORITY).build())
            .build()));

    // Simulate receiving LB response
    List<ServerEntry> backends1 = Arrays.asList(
        new ServerEntry("127.0.0.1", 2000, "token0001"),
        new ServerEntry("127.0.0.1", 2010, "token0002"));
    inOrder.verify(helper, never())
        .updateBalancingState(any(ConnectivityState.class), any(SubchannelPicker.class));
    lbResponseObserver.onNext(buildInitialResponse());
    lbResponseObserver.onNext(buildLbResponse(backends1));

    // ROUND_ROBIN: create one subchannel per server
    verify(subchannelPool).takeOrCreateSubchannel(
        eq(new EquivalentAddressGroup(backends1.get(0).addr, LB_BACKEND_ATTRS)),
        any(Attributes.class));
    verify(subchannelPool).takeOrCreateSubchannel(
        eq(new EquivalentAddressGroup(backends1.get(1).addr, LB_BACKEND_ATTRS)),
        any(Attributes.class));
    inOrder.verify(helper).updateBalancingState(eq(CONNECTING), any(SubchannelPicker.class));
    assertEquals(2, mockSubchannels.size());
    Subchannel subchannel1 = mockSubchannels.poll();
    Subchannel subchannel2 = mockSubchannels.poll();
    verify(subchannelPool, never())
        .returnSubchannel(any(Subchannel.class), any(ConnectivityStateInfo.class));

    // Switch to PICK_FIRST
    deliverResolvedAddresses(
        Collections.<EquivalentAddressGroup>emptyList(),
        grpclbBalancerList, GrpclbConfig.create(Mode.PICK_FIRST));


    // GrpclbState will be shutdown, and a new one will be created
    assertThat(oobChannel.isShutdown()).isTrue();
    verify(subchannelPool)
        .returnSubchannel(same(subchannel1), eq(ConnectivityStateInfo.forNonError(IDLE)));
    verify(subchannelPool)
        .returnSubchannel(same(subchannel2), eq(ConnectivityStateInfo.forNonError(IDLE)));

    // A new LB stream is created
    assertEquals(1, fakeOobChannels.size());
    verify(mockLbService, times(2)).balanceLoad(lbResponseObserverCaptor.capture());
    lbResponseObserver = lbResponseObserverCaptor.getValue();
    assertEquals(1, lbRequestObservers.size());
    lbRequestObserver = lbRequestObservers.poll();
    verify(lbRequestObserver).onNext(
        eq(LoadBalanceRequest.newBuilder().setInitialRequest(
            InitialLoadBalanceRequest.newBuilder().setName(SERVICE_AUTHORITY).build())
            .build()));

    // Simulate receiving LB response
    inOrder.verify(helper, never())
        .updateBalancingState(any(ConnectivityState.class), any(SubchannelPicker.class));
    lbResponseObserver.onNext(buildInitialResponse());
    lbResponseObserver.onNext(buildLbResponse(backends1));

    // PICK_FIRST Subchannel
    // TODO(zhangkun83): remove the deprecation suppression on this method once migrated to
    // the new createSubchannel().
    inOrder.verify(helper).createSubchannel(
        eq(Arrays.asList(
            new EquivalentAddressGroup(backends1.get(0).addr, eagAttrsWithToken("token0001")),
            new EquivalentAddressGroup(backends1.get(1).addr, eagAttrsWithToken("token0002")))),
        any(Attributes.class));

    inOrder.verify(helper).updateBalancingState(eq(IDLE), any(SubchannelPicker.class));
  }

  private static Attributes eagAttrsWithToken(String token) {
    return LB_BACKEND_ATTRS.toBuilder().set(GrpclbConstants.TOKEN_ATTRIBUTE_KEY, token).build();
  }

  @Test
  @SuppressWarnings("deprecation")
  public void switchMode_nullLbPolicy() throws Exception {
    InOrder inOrder = inOrder(helper);

    final List<EquivalentAddressGroup> grpclbBalancerList = createResolvedBalancerAddresses(1);
    deliverResolvedAddresses(
        Collections.<EquivalentAddressGroup>emptyList(),
        grpclbBalancerList);

    assertEquals(1, fakeOobChannels.size());
    ManagedChannel oobChannel = fakeOobChannels.poll();
    verify(mockLbService).balanceLoad(lbResponseObserverCaptor.capture());
    StreamObserver<LoadBalanceResponse> lbResponseObserver = lbResponseObserverCaptor.getValue();
    assertEquals(1, lbRequestObservers.size());
    StreamObserver<LoadBalanceRequest> lbRequestObserver = lbRequestObservers.poll();
    verify(lbRequestObserver).onNext(
        eq(LoadBalanceRequest.newBuilder().setInitialRequest(
            InitialLoadBalanceRequest.newBuilder().setName(SERVICE_AUTHORITY).build())
            .build()));

    // Simulate receiving LB response
    List<ServerEntry> backends1 = Arrays.asList(
        new ServerEntry("127.0.0.1", 2000, "token0001"),
        new ServerEntry("127.0.0.1", 2010, "token0002"));
    inOrder.verify(helper, never())
        .updateBalancingState(any(ConnectivityState.class), any(SubchannelPicker.class));
    lbResponseObserver.onNext(buildInitialResponse());
    lbResponseObserver.onNext(buildLbResponse(backends1));

    // ROUND_ROBIN: create one subchannel per server
    verify(subchannelPool).takeOrCreateSubchannel(
        eq(new EquivalentAddressGroup(backends1.get(0).addr, LB_BACKEND_ATTRS)),
        any(Attributes.class));
    verify(subchannelPool).takeOrCreateSubchannel(
        eq(new EquivalentAddressGroup(backends1.get(1).addr, LB_BACKEND_ATTRS)),
        any(Attributes.class));
    inOrder.verify(helper).updateBalancingState(eq(CONNECTING), any(SubchannelPicker.class));
    assertEquals(2, mockSubchannels.size());
    Subchannel subchannel1 = mockSubchannels.poll();
    Subchannel subchannel2 = mockSubchannels.poll();
    verify(subchannelPool, never())
        .returnSubchannel(any(Subchannel.class), any(ConnectivityStateInfo.class));

    // Switch to PICK_FIRST
    deliverResolvedAddresses(
        Collections.<EquivalentAddressGroup>emptyList(),
        grpclbBalancerList,
        GrpclbConfig.create(Mode.PICK_FIRST));

    // GrpclbState will be shutdown, and a new one will be created
    assertThat(oobChannel.isShutdown()).isTrue();
    verify(subchannelPool)
        .returnSubchannel(same(subchannel1), eq(ConnectivityStateInfo.forNonError(IDLE)));
    verify(subchannelPool)
        .returnSubchannel(same(subchannel2), eq(ConnectivityStateInfo.forNonError(IDLE)));

    // A new LB stream is created
    assertEquals(1, fakeOobChannels.size());
    verify(mockLbService, times(2)).balanceLoad(lbResponseObserverCaptor.capture());
    lbResponseObserver = lbResponseObserverCaptor.getValue();
    assertEquals(1, lbRequestObservers.size());
    lbRequestObserver = lbRequestObservers.poll();
    verify(lbRequestObserver).onNext(
        eq(LoadBalanceRequest.newBuilder().setInitialRequest(
            InitialLoadBalanceRequest.newBuilder().setName(SERVICE_AUTHORITY).build())
            .build()));

    // Simulate receiving LB response
    inOrder.verify(helper, never())
        .updateBalancingState(any(ConnectivityState.class), any(SubchannelPicker.class));
    lbResponseObserver.onNext(buildInitialResponse());
    lbResponseObserver.onNext(buildLbResponse(backends1));

    // PICK_FIRST Subchannel
    // TODO(zhangkun83): remove the deprecation suppression on this method once migrated to
    // the new createSubchannel().
    inOrder.verify(helper).createSubchannel(
        eq(Arrays.asList(
            new EquivalentAddressGroup(backends1.get(0).addr, eagAttrsWithToken("token0001")),
            new EquivalentAddressGroup(backends1.get(1).addr, eagAttrsWithToken("token0002")))),
        any(Attributes.class));

    inOrder.verify(helper).updateBalancingState(eq(IDLE), any(SubchannelPicker.class));
  }

  @Test
  public void switchServiceName() throws Exception {
    InOrder inOrder = inOrder(helper);

    String serviceName = "foo.google.com";
    List<EquivalentAddressGroup> grpclbBalancerList = createResolvedBalancerAddresses(1);

    deliverResolvedAddresses(
        Collections.<EquivalentAddressGroup>emptyList(),
        grpclbBalancerList,
        GrpclbConfig.create(Mode.ROUND_ROBIN, serviceName));

    assertEquals(1, fakeOobChannels.size());
    ManagedChannel oobChannel = fakeOobChannels.poll();
    verify(mockLbService).balanceLoad(lbResponseObserverCaptor.capture());
    StreamObserver<LoadBalanceResponse> lbResponseObserver = lbResponseObserverCaptor.getValue();
    assertEquals(1, lbRequestObservers.size());
    StreamObserver<LoadBalanceRequest> lbRequestObserver = lbRequestObservers.poll();
    verify(lbRequestObserver).onNext(
        eq(LoadBalanceRequest.newBuilder().setInitialRequest(
            InitialLoadBalanceRequest.newBuilder().setName(serviceName).build())
            .build()));

    // Simulate receiving LB response
    List<ServerEntry> backends1 = Arrays.asList(
        new ServerEntry("127.0.0.1", 2000, "token0001"),
        new ServerEntry("127.0.0.1", 2010, "token0002"));
    inOrder.verify(helper, never())
        .updateBalancingState(any(ConnectivityState.class), any(SubchannelPicker.class));
    lbResponseObserver.onNext(buildInitialResponse());
    lbResponseObserver.onNext(buildLbResponse(backends1));

    // ROUND_ROBIN: create one subchannel per server
    verify(subchannelPool).takeOrCreateSubchannel(
        eq(new EquivalentAddressGroup(backends1.get(0).addr, LB_BACKEND_ATTRS)),
        any(Attributes.class));
    verify(subchannelPool).takeOrCreateSubchannel(
        eq(new EquivalentAddressGroup(backends1.get(1).addr, LB_BACKEND_ATTRS)),
        any(Attributes.class));
    inOrder.verify(helper).updateBalancingState(eq(CONNECTING), any(SubchannelPicker.class));
    assertEquals(2, mockSubchannels.size());
    Subchannel subchannel1 = mockSubchannels.poll();
    Subchannel subchannel2 = mockSubchannels.poll();
    verify(subchannelPool, never())
        .returnSubchannel(any(Subchannel.class), any(ConnectivityStateInfo.class));

    // Switch to different serviceName
    serviceName = "bar.google.com";
    List<EquivalentAddressGroup> newGrpclbResolutionList = createResolvedBalancerAddresses(1);
    deliverResolvedAddresses(
        Collections.<EquivalentAddressGroup>emptyList(),
        newGrpclbResolutionList,
        GrpclbConfig.create(Mode.ROUND_ROBIN, serviceName));

    // GrpclbState will be shutdown, and a new one will be created
    assertThat(oobChannel.isShutdown()).isTrue();
    verify(subchannelPool)
        .returnSubchannel(same(subchannel1), eq(ConnectivityStateInfo.forNonError(IDLE)));
    verify(subchannelPool)
        .returnSubchannel(same(subchannel2), eq(ConnectivityStateInfo.forNonError(IDLE)));

    assertEquals(1, fakeOobChannels.size());
    verify(mockLbService, times(2)).balanceLoad(lbResponseObserverCaptor.capture());
    assertEquals(1, lbRequestObservers.size());
    lbRequestObserver = lbRequestObservers.poll();
    verify(lbRequestObserver).onNext(
        eq(LoadBalanceRequest.newBuilder().setInitialRequest(
            InitialLoadBalanceRequest.newBuilder().setName(serviceName).build())
            .build()));
  }

  @Test
  public void grpclbWorking_lbSendsFallbackMessage() {
    InOrder inOrder = inOrder(helper, subchannelPool);
    List<EquivalentAddressGroup> backendList = createResolvedBackendAddresses(2);
    List<EquivalentAddressGroup> grpclbBalancerList = createResolvedBalancerAddresses(2);
    deliverResolvedAddresses(backendList, grpclbBalancerList);

    // Fallback timer is started as soon as the addresses are resolved.
    assertEquals(1, fakeClock.numPendingTasks(FALLBACK_MODE_TASK_FILTER));

    List<SocketAddress> addrs = new ArrayList<>();
    addrs.addAll(grpclbBalancerList.get(0).getAddresses());
    addrs.addAll(grpclbBalancerList.get(1).getAddresses());
    Attributes attr = grpclbBalancerList.get(0).getAttributes();
    EquivalentAddressGroup oobChannelEag = new EquivalentAddressGroup(addrs, attr);
    verify(helper).createOobChannel(eq(oobChannelEag), eq(lbAuthority(0)));
    assertEquals(1, fakeOobChannels.size());
    ManagedChannel oobChannel = fakeOobChannels.poll();
    verify(mockLbService).balanceLoad(lbResponseObserverCaptor.capture());
    StreamObserver<LoadBalanceResponse> lbResponseObserver = lbResponseObserverCaptor.getValue();
    assertEquals(1, lbRequestObservers.size());
    StreamObserver<LoadBalanceRequest> lbRequestObserver = lbRequestObservers.poll();
    verify(lbRequestObserver).onNext(
        eq(LoadBalanceRequest.newBuilder()
            .setInitialRequest(
                InitialLoadBalanceRequest.newBuilder().setName(SERVICE_AUTHORITY).build())
            .build()));

    // Simulate receiving LB response
    ServerEntry backend1a = new ServerEntry("127.0.0.1", 2000, "token0001");
    ServerEntry backend1b = new ServerEntry("127.0.0.1", 2010, "token0002");
    List<ServerEntry> backends1 = Arrays.asList(backend1a, backend1b);
    inOrder.verify(helper, never())
        .updateBalancingState(any(ConnectivityState.class), any(SubchannelPicker.class));
    logs.clear();
    lbResponseObserver.onNext(buildInitialResponse());
    assertThat(logs).containsExactly("DEBUG: Got an LB response: " + buildInitialResponse());
    logs.clear();
    lbResponseObserver.onNext(buildLbResponse(backends1));

    inOrder.verify(subchannelPool).takeOrCreateSubchannel(
        eq(new EquivalentAddressGroup(backend1a.addr, LB_BACKEND_ATTRS)),
        any(Attributes.class));
    inOrder.verify(subchannelPool).takeOrCreateSubchannel(
        eq(new EquivalentAddressGroup(backend1b.addr, LB_BACKEND_ATTRS)),
        any(Attributes.class));

    assertEquals(2, mockSubchannels.size());
    Subchannel subchannel1 = mockSubchannels.poll();
    Subchannel subchannel2 = mockSubchannels.poll();

    verify(subchannel1).requestConnection();
    verify(subchannel2).requestConnection();
    assertEquals(
        new EquivalentAddressGroup(backend1a.addr, LB_BACKEND_ATTRS),
        subchannel1.getAddresses());
    assertEquals(
        new EquivalentAddressGroup(backend1b.addr, LB_BACKEND_ATTRS),
        subchannel2.getAddresses());

    deliverSubchannelState(subchannel1, ConnectivityStateInfo.forNonError(CONNECTING));
    deliverSubchannelState(subchannel2, ConnectivityStateInfo.forNonError(CONNECTING));

    inOrder.verify(helper).updateBalancingState(eq(CONNECTING), pickerCaptor.capture());
    RoundRobinPicker picker0 = (RoundRobinPicker) pickerCaptor.getValue();
    assertThat(picker0.dropList).containsExactly(null, null);
    assertThat(picker0.pickList).containsExactly(BUFFER_ENTRY);
    inOrder.verifyNoMoreInteractions();

    assertThat(logs).containsExactly(
        "DEBUG: Got an LB response: " + buildLbResponse(backends1),
        "INFO: Using RR list="
            + "[[[/127.0.0.1:2000]/{io.grpc.grpclb.lbProvidedBackend=true}](token0001),"
            + " [[/127.0.0.1:2010]/{io.grpc.grpclb.lbProvidedBackend=true}](token0002)],"
            + " drop=[null, null]",
        "INFO: CONNECTING: picks=[BUFFER_ENTRY], drops=[null, null]").inOrder();
    logs.clear();

    // Let subchannels be connected
    deliverSubchannelState(subchannel2, ConnectivityStateInfo.forNonError(READY));
    inOrder.verify(helper).updateBalancingState(eq(READY), pickerCaptor.capture());
    assertThat(logs).containsExactly(
        "INFO: READY: picks="
            + "[[[[[/127.0.0.1:2010]/{io.grpc.grpclb.lbProvidedBackend=true}]](token0002)]],"
            + " drops=[null, null]");
    logs.clear();

    RoundRobinPicker picker1 = (RoundRobinPicker) pickerCaptor.getValue();

    assertThat(picker1.dropList).containsExactly(null, null);
    assertThat(picker1.pickList).containsExactly(
        new BackendEntry(subchannel2, getLoadRecorder(), "token0002"));

    deliverSubchannelState(subchannel1, ConnectivityStateInfo.forNonError(READY));
    inOrder.verify(helper).updateBalancingState(eq(READY), pickerCaptor.capture());
    assertThat(logs).containsExactly(
        "INFO: READY: picks="
            + "[[[[[/127.0.0.1:2000]/{io.grpc.grpclb.lbProvidedBackend=true}]](token0001)],"
            + " [[[[/127.0.0.1:2010]/{io.grpc.grpclb.lbProvidedBackend=true}]](token0002)]],"
            + " drops=[null, null]");
    logs.clear();

    RoundRobinPicker picker2 = (RoundRobinPicker) pickerCaptor.getValue();
    assertThat(picker2.dropList).containsExactly(null, null);
    assertThat(picker2.pickList).containsExactly(
        new BackendEntry(subchannel1, getLoadRecorder(), "token0001"),
        new BackendEntry(subchannel2, getLoadRecorder(), "token0002"))
        .inOrder();

    // enter fallback mode
    lbResponseObserver.onNext(buildLbFallbackResponse());

    // existing subchannels must be returned immediately to gracefully shutdown.
    verify(subchannelPool)
        .returnSubchannel(eq(subchannel1), eq(ConnectivityStateInfo.forNonError(READY)));
    verify(subchannelPool)
        .returnSubchannel(eq(subchannel2), eq(ConnectivityStateInfo.forNonError(READY)));

    // verify fallback
    fallbackTestVerifyUseOfFallbackBackendLists(inOrder, backendList);

    assertFalse(oobChannel.isShutdown());
    verify(lbRequestObserver, never()).onCompleted();

    // exit fall back by providing two new backends
    ServerEntry backend2a = new ServerEntry("127.0.0.1", 8000, "token1001");
    ServerEntry backend2b = new ServerEntry("127.0.0.1", 8010, "token1002");
    List<ServerEntry> backends2 = Arrays.asList(backend2a, backend2b);

    inOrder.verify(helper, never())
        .updateBalancingState(any(ConnectivityState.class), any(SubchannelPicker.class));
    logs.clear();
    lbResponseObserver.onNext(buildLbResponse(backends2));

    inOrder.verify(subchannelPool).takeOrCreateSubchannel(
        eq(new EquivalentAddressGroup(backend2a.addr, LB_BACKEND_ATTRS)),
        any(Attributes.class));
    inOrder.verify(subchannelPool).takeOrCreateSubchannel(
        eq(new EquivalentAddressGroup(backend2b.addr, LB_BACKEND_ATTRS)),
        any(Attributes.class));

    assertEquals(2, mockSubchannels.size());
    Subchannel subchannel3 = mockSubchannels.poll();
    Subchannel subchannel4 = mockSubchannels.poll();
    verify(subchannel3).requestConnection();
    verify(subchannel4).requestConnection();
    assertEquals(
        new EquivalentAddressGroup(backend2a.addr, LB_BACKEND_ATTRS),
        subchannel3.getAddresses());
    assertEquals(
        new EquivalentAddressGroup(backend2b.addr, LB_BACKEND_ATTRS),
        subchannel4.getAddresses());

    deliverSubchannelState(subchannel3, ConnectivityStateInfo.forNonError(CONNECTING));
    deliverSubchannelState(subchannel4, ConnectivityStateInfo.forNonError(CONNECTING));

    inOrder.verify(helper).updateBalancingState(eq(CONNECTING), pickerCaptor.capture());
    RoundRobinPicker picker6 = (RoundRobinPicker) pickerCaptor.getValue();
    assertThat(picker6.dropList).containsExactly(null, null);
    assertThat(picker6.pickList).containsExactly(BUFFER_ENTRY);
    inOrder.verifyNoMoreInteractions();

    assertThat(logs).containsExactly(
        "DEBUG: Got an LB response: " + buildLbResponse(backends2),
        "INFO: Using RR list="
            + "[[[/127.0.0.1:8000]/{io.grpc.grpclb.lbProvidedBackend=true}](token1001),"
            + " [[/127.0.0.1:8010]/{io.grpc.grpclb.lbProvidedBackend=true}](token1002)],"
            + " drop=[null, null]",
        "INFO: CONNECTING: picks=[BUFFER_ENTRY], drops=[null, null]").inOrder();
    logs.clear();

    // Let new subchannels be connected
    deliverSubchannelState(subchannel3, ConnectivityStateInfo.forNonError(READY));
    inOrder.verify(helper).updateBalancingState(eq(READY), pickerCaptor.capture());
    assertThat(logs).containsExactly(
        "INFO: READY: picks="
            + "[[[[[/127.0.0.1:8000]/{io.grpc.grpclb.lbProvidedBackend=true}]](token1001)]],"
            + " drops=[null, null]");
    logs.clear();

    RoundRobinPicker picker3 = (RoundRobinPicker) pickerCaptor.getValue();
    assertThat(picker3.dropList).containsExactly(null, null);
    assertThat(picker3.pickList).containsExactly(
        new BackendEntry(subchannel3, getLoadRecorder(), "token1001"));

    deliverSubchannelState(subchannel4, ConnectivityStateInfo.forNonError(READY));
    inOrder.verify(helper).updateBalancingState(eq(READY), pickerCaptor.capture());
    assertThat(logs).containsExactly(
        "INFO: READY: picks="
            + "[[[[[/127.0.0.1:8000]/{io.grpc.grpclb.lbProvidedBackend=true}]](token1001)],"
            + " [[[[/127.0.0.1:8010]/{io.grpc.grpclb.lbProvidedBackend=true}]](token1002)]],"
            + " drops=[null, null]");
    logs.clear();

    RoundRobinPicker picker4 = (RoundRobinPicker) pickerCaptor.getValue();
    assertThat(picker4.dropList).containsExactly(null, null);
    assertThat(picker4.pickList).containsExactly(
        new BackendEntry(subchannel3, getLoadRecorder(), "token1001"),
        new BackendEntry(subchannel4, getLoadRecorder(), "token1002"))
        .inOrder();
  }

  @SuppressWarnings("deprecation")
  private void deliverSubchannelState(
      final Subchannel subchannel, final ConnectivityStateInfo newState) {
    syncContext.execute(new Runnable() {
      @Override
      public void run() {
        // TODO(zhangkun83): remove the deprecation suppression on this method once migrated to
        // the new API.
        balancer.handleSubchannelState(subchannel, newState);
      }
    });
  }

  private void deliverNameResolutionError(final Status error) {
    syncContext.execute(new Runnable() {
      @Override
      public void run() {
        balancer.handleNameResolutionError(error);
      }
    });
  }

  private void deliverResolvedAddresses(
      final List<EquivalentAddressGroup> backendAddrs,
      List<EquivalentAddressGroup> balancerAddrs) {
    deliverResolvedAddresses(backendAddrs, balancerAddrs, GrpclbConfig.create(Mode.ROUND_ROBIN));
  }

  private void deliverResolvedAddresses(
      final List<EquivalentAddressGroup> backendAddrs,
      List<EquivalentAddressGroup> balancerAddrs,
      final GrpclbConfig grpclbConfig) {
    final Attributes attrs =
        Attributes.newBuilder().set(GrpclbConstants.ATTR_LB_ADDRS, balancerAddrs).build();
    syncContext.execute(new Runnable() {
      @Override
      public void run() {
        balancer.handleResolvedAddresses(
            ResolvedAddresses.newBuilder()
                .setAddresses(backendAddrs)
                .setAttributes(attrs)
                .setLoadBalancingPolicyConfig(grpclbConfig)
                .build());
      }
    });
  }

  private GrpclbClientLoadRecorder getLoadRecorder() {
    return balancer.getGrpclbState().getLoadRecorder();
  }

  private static List<EquivalentAddressGroup> createResolvedBackendAddresses(int n) {
    List<EquivalentAddressGroup> list = new ArrayList<>();
    for (int i = 0; i < n; i++) {
      SocketAddress addr = new FakeSocketAddress("fake-address-" + i);
      list.add(new EquivalentAddressGroup(addr));
    }
    return list;
  }

  private static List<EquivalentAddressGroup> createResolvedBalancerAddresses(int n) {
    List<EquivalentAddressGroup> list = new ArrayList<>();
    for (int i = 0; i < n; i++) {
      SocketAddress addr = new FakeSocketAddress("fake-address-" + i);
      list.add(new EquivalentAddressGroup(addr, lbAttributes(lbAuthority(i))));
    }
    return list;
  }

  private static String lbAuthority(int unused) {
    // TODO(ejona): Support varying authorities
    return "lb.google.com";
  }

  private static Attributes lbAttributes(String authority) {
    return Attributes.newBuilder()
        .set(GrpclbConstants.ATTR_LB_ADDR_AUTHORITY, authority)
        .build();
  }

  private static LoadBalanceResponse buildInitialResponse() {
    return buildInitialResponse(0);
  }

  private static LoadBalanceResponse buildInitialResponse(long loadReportIntervalMillis) {
    return LoadBalanceResponse.newBuilder()
        .setInitialResponse(
            InitialLoadBalanceResponse.newBuilder()
                .setClientStatsReportInterval(Durations.fromMillis(loadReportIntervalMillis)))
        .build();
  }

  private static LoadBalanceResponse buildLbFallbackResponse() {
    return LoadBalanceResponse.newBuilder()
        .setFallbackResponse(FallbackResponse.newBuilder().build())
        .build();
  }

  private static LoadBalanceResponse buildLbResponse(List<ServerEntry> servers) {
    ServerList.Builder serverListBuilder = ServerList.newBuilder();
    for (ServerEntry server : servers) {
      if (server.addr != null) {
        serverListBuilder.addServers(Server.newBuilder()
            .setIpAddress(ByteString.copyFrom(server.addr.getAddress().getAddress()))
            .setPort(server.addr.getPort())
            .setLoadBalanceToken(server.token)
            .build());
      } else {
        serverListBuilder.addServers(Server.newBuilder()
            .setDrop(true)
            .setLoadBalanceToken(server.token)
            .build());
      }
    }
    return LoadBalanceResponse.newBuilder()
        .setServerList(serverListBuilder.build())
        .build();
  }

  private static class ServerEntry {
    final InetSocketAddress addr;
    final String token;

    ServerEntry(String host, int port, String token) {
      this.addr = new InetSocketAddress(host, port);
      this.token = token;
    }

    // Drop entry
    ServerEntry(String token) {
      this.addr = null;
      this.token = token;
    }
  }
}<|MERGE_RESOLUTION|>--- conflicted
+++ resolved
@@ -1819,10 +1819,6 @@
     deliverResolvedAddresses(
         Collections.<EquivalentAddressGroup>emptyList(),
         grpclbBalancerList,
-<<<<<<< HEAD
-        Attributes.EMPTY,
-=======
->>>>>>> 6d3ffc78
         GrpclbConfig.create(Mode.PICK_FIRST));
 
     assertEquals(1, fakeOobChannels.size());
@@ -1903,12 +1899,8 @@
 
     inOrder.verify(helper).updateBalancingState(eq(TRANSIENT_FAILURE), pickerCaptor.capture());
     RoundRobinPicker errorPicker = (RoundRobinPicker) pickerCaptor.getValue();
-<<<<<<< HEAD
-    assertThat(errorPicker.pickList).containsExactly(new ErrorEntry(Status.UNAVAILABLE));
-=======
     assertThat(errorPicker.pickList)
         .containsExactly(new ErrorEntry(GrpclbState.NO_AVAILABLE_BACKENDS_STATUS));
->>>>>>> 6d3ffc78
 
     lbResponseObserver.onNext(buildLbResponse(Collections.<ServerEntry>emptyList()));
 
