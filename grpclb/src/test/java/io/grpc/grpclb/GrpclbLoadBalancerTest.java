--- conflicted
+++ resolved
@@ -75,7 +75,6 @@
 import io.grpc.grpclb.GrpclbState.IdleSubchannelEntry;
 import io.grpc.grpclb.GrpclbState.Mode;
 import io.grpc.grpclb.GrpclbState.RoundRobinPicker;
-import io.grpc.grpclb.SubchannelPool.PooledSubchannelStateListener;
 import io.grpc.inprocess.InProcessChannelBuilder;
 import io.grpc.inprocess.InProcessServerBuilder;
 import io.grpc.internal.BackoffPolicy;
@@ -196,17 +195,9 @@
   @Mock
   private BackoffPolicy backoffPolicy2;
   private GrpclbLoadBalancer balancer;
-<<<<<<< HEAD
-  private ArgumentCaptor<CreateSubchannelArgs> createSubchannelArgsCaptor =
-      ArgumentCaptor.forClass(CreateSubchannelArgs.class);
-  private PooledSubchannelStateListener listener;
-
-  @SuppressWarnings("unchecked")
-=======
   private final ArgumentCaptor<CreateSubchannelArgs> createSubchannelArgsCaptor =
       ArgumentCaptor.forClass(CreateSubchannelArgs.class);
 
->>>>>>> 829a7c5a
   @Before
   public void setUp() throws Exception {
     MockitoAnnotations.initMocks(this);
@@ -232,71 +223,6 @@
         }));
     fakeLbServer = InProcessServerBuilder.forName("fakeLb")
         .directExecutor().addService(mockLbService).build().start();
-<<<<<<< HEAD
-    doAnswer(new Answer<ManagedChannel>() {
-        @Override
-        public ManagedChannel answer(InvocationOnMock invocation) throws Throwable {
-          String authority = (String) invocation.getArguments()[1];
-          ManagedChannel channel;
-          if (failingLbAuthorities.contains(authority)) {
-            channel = InProcessChannelBuilder.forName("nonExistFakeLb").directExecutor()
-                .overrideAuthority(authority).build();
-          } else {
-            channel = InProcessChannelBuilder.forName("fakeLb").directExecutor()
-                .overrideAuthority(authority).build();
-          }
-          fakeOobChannels.add(channel);
-          oobChannelTracker.add(channel);
-          return channel;
-        }
-      }).when(helper).createOobChannel(any(EquivalentAddressGroup.class), any(String.class));
-    doAnswer(new Answer<Subchannel>() {
-        @Override
-        public Subchannel answer(InvocationOnMock invocation) throws Throwable {
-          Subchannel subchannel = mock(Subchannel.class);
-          EquivalentAddressGroup eag = (EquivalentAddressGroup) invocation.getArguments()[0];
-          Attributes attrs = (Attributes) invocation.getArguments()[1];
-          when(subchannel.getAllAddresses()).thenReturn(Arrays.asList(eag));
-          when(subchannel.getAttributes()).thenReturn(attrs);
-          mockSubchannels.add(subchannel);
-          pooledSubchannelTracker.add(subchannel);
-          return subchannel;
-        }
-      }).when(subchannelPool).takeOrCreateSubchannel(
-          any(EquivalentAddressGroup.class), any(Attributes.class));
-    doAnswer(new Answer<Void>() {
-      @Override
-      public Void answer(InvocationOnMock invocation) throws Throwable {
-        listener = invocation.getArgument(0);
-        return null;
-      }
-    }).when(subchannelPool).registerListener(any(PooledSubchannelStateListener.class));
-    doAnswer(new Answer<Subchannel>() {
-        @Override
-        public Subchannel answer(InvocationOnMock invocation) throws Throwable {
-          Subchannel subchannel = mock(Subchannel.class);
-          CreateSubchannelArgs createSubchannelArgs = invocation.getArgument(0);
-          when(subchannel.getAllAddresses()).thenReturn(createSubchannelArgs.getAddresses());
-          when(subchannel.getAttributes()).thenReturn(createSubchannelArgs.getAttributes());
-          mockSubchannels.add(subchannel);
-          unpooledSubchannelTracker.add(subchannel);
-          return subchannel;
-        }
-      }).when(helper).createSubchannel(any(CreateSubchannelArgs.class));
-    when(helper.getSynchronizationContext()).thenReturn(syncContext);
-    when(helper.getScheduledExecutorService()).thenReturn(fakeClock.getScheduledExecutorService());
-    when(helper.getChannelLogger()).thenReturn(channelLogger);
-    doAnswer(new Answer<Void>() {
-        @Override
-        public Void answer(InvocationOnMock invocation) throws Throwable {
-          currentPicker = (SubchannelPicker) invocation.getArguments()[1];
-          return null;
-        }
-      }).when(helper).updateBalancingState(
-          any(ConnectivityState.class), any(SubchannelPicker.class));
-    when(helper.getAuthority()).thenReturn(SERVICE_AUTHORITY);
-=======
->>>>>>> 829a7c5a
     when(backoffPolicy1.nextBackoffNanos()).thenReturn(10L, 100L);
     when(backoffPolicy2.nextBackoffNanos()).thenReturn(10L, 100L);
     when(backoffPolicyProvider.get()).thenReturn(backoffPolicy1, backoffPolicy2);
@@ -306,10 +232,6 @@
         fakeClock.getTimeProvider(),
         fakeClock.getStopwatchSupplier().get(),
         backoffPolicyProvider);
-<<<<<<< HEAD
-    verify(subchannelPool).registerListener(any(PooledSubchannelStateListener.class));
-=======
->>>>>>> 829a7c5a
   }
 
   @After
@@ -1753,14 +1675,7 @@
     verify(subchannel, never()).requestConnection();
 
     // CONNECTING
-<<<<<<< HEAD
-    balancer
-        .grpclbState
-        .handleSubchannelState(subchannel,  ConnectivityStateInfo.forNonError(CONNECTING));
-
-=======
     deliverSubchannelState(subchannel, ConnectivityStateInfo.forNonError(CONNECTING));
->>>>>>> 829a7c5a
     inOrder.verify(helper).updateBalancingState(eq(CONNECTING), pickerCaptor.capture());
     RoundRobinPicker picker1 = (RoundRobinPicker) pickerCaptor.getValue();
     assertThat(picker1.dropList).containsExactly(null, null);
@@ -1768,19 +1683,14 @@
 
     // TRANSIENT_FAILURE
     Status error = Status.UNAVAILABLE.withDescription("Simulated connection error");
-    balancer
-        .grpclbState
-        .handleSubchannelState(subchannel,  ConnectivityStateInfo.forTransientFailure(error));
+    deliverSubchannelState(subchannel, ConnectivityStateInfo.forTransientFailure(error));
     inOrder.verify(helper).updateBalancingState(eq(TRANSIENT_FAILURE), pickerCaptor.capture());
     RoundRobinPicker picker2 = (RoundRobinPicker) pickerCaptor.getValue();
     assertThat(picker2.dropList).containsExactly(null, null);
     assertThat(picker2.pickList).containsExactly(new ErrorEntry(error));
 
     // READY
-    balancer
-        .grpclbState
-        .handleSubchannelState(subchannel, ConnectivityStateInfo.forNonError(READY));
-
+    deliverSubchannelState(subchannel, ConnectivityStateInfo.forNonError(READY));
     inOrder.verify(helper).updateBalancingState(eq(READY), pickerCaptor.capture());
     RoundRobinPicker picker3 = (RoundRobinPicker) pickerCaptor.getValue();
     assertThat(picker3.dropList).containsExactly(null, null);
@@ -1814,8 +1724,7 @@
         new BackendEntry(subchannel, new TokenAttachingTracerFactory(getLoadRecorder())));
 
     // Subchannel goes IDLE, but PICK_FIRST will not try to reconnect
-    balancer.grpclbState.handleSubchannelState(subchannel, ConnectivityStateInfo.forNonError(IDLE));
-
+    deliverSubchannelState(subchannel, ConnectivityStateInfo.forNonError(IDLE));
     inOrder.verify(helper).updateBalancingState(eq(IDLE), pickerCaptor.capture());
     RoundRobinPicker picker5 = (RoundRobinPicker) pickerCaptor.getValue();
     verify(subchannel, never()).requestConnection();
@@ -1887,14 +1796,7 @@
     verify(subchannel, never()).requestConnection();
 
     // CONNECTING
-<<<<<<< HEAD
-    balancer
-        .grpclbState
-        .handleSubchannelState(subchannel, ConnectivityStateInfo.forNonError(CONNECTING));
-
-=======
     deliverSubchannelState(subchannel, ConnectivityStateInfo.forNonError(CONNECTING));
->>>>>>> 829a7c5a
     inOrder.verify(helper).updateBalancingState(eq(CONNECTING), pickerCaptor.capture());
     RoundRobinPicker picker1 = (RoundRobinPicker) pickerCaptor.getValue();
     assertThat(picker1.dropList).containsExactly(null, null);
@@ -1902,20 +1804,14 @@
 
     // TRANSIENT_FAILURE
     Status error = Status.UNAVAILABLE.withDescription("Simulated connection error");
-    balancer
-        .grpclbState
-        .handleSubchannelState(subchannel, ConnectivityStateInfo.forTransientFailure(error));
-
+    deliverSubchannelState(subchannel, ConnectivityStateInfo.forTransientFailure(error));
     inOrder.verify(helper).updateBalancingState(eq(TRANSIENT_FAILURE), pickerCaptor.capture());
     RoundRobinPicker picker2 = (RoundRobinPicker) pickerCaptor.getValue();
     assertThat(picker2.dropList).containsExactly(null, null);
     assertThat(picker2.pickList).containsExactly(new ErrorEntry(error));
 
     // READY
-    balancer
-        .grpclbState
-        .handleSubchannelState(subchannel, ConnectivityStateInfo.forNonError(READY));
-
+    deliverSubchannelState(subchannel, ConnectivityStateInfo.forNonError(READY));
     inOrder.verify(helper).updateBalancingState(eq(READY), pickerCaptor.capture());
     RoundRobinPicker picker3 = (RoundRobinPicker) pickerCaptor.getValue();
     assertThat(picker3.dropList).containsExactly(null, null);
@@ -1957,12 +1853,8 @@
     subchannel = mockSubchannels.poll();
 
     // Subchannel became READY
-    balancer
-        .grpclbState
-        .handleSubchannelState(subchannel, ConnectivityStateInfo.forNonError(CONNECTING));
-    balancer
-        .grpclbState
-        .handleSubchannelState(subchannel, ConnectivityStateInfo.forNonError(READY));
+    deliverSubchannelState(subchannel, ConnectivityStateInfo.forNonError(CONNECTING));
+    deliverSubchannelState(subchannel, ConnectivityStateInfo.forNonError(READY));
     inOrder.verify(helper).updateBalancingState(eq(READY), pickerCaptor.capture());
     RoundRobinPicker picker4 = (RoundRobinPicker) pickerCaptor.getValue();
     assertThat(picker4.pickList).containsExactly(
@@ -2032,9 +1924,7 @@
     RoundRobinPicker picker0 = (RoundRobinPicker) pickerCaptor.getValue();
 
     // READY
-    balancer
-        .grpclbState
-        .handleSubchannelState(subchannel, ConnectivityStateInfo.forNonError(READY));
+    deliverSubchannelState(subchannel, ConnectivityStateInfo.forNonError(READY));
     inOrder.verify(helper).updateBalancingState(eq(READY), pickerCaptor.capture());
     RoundRobinPicker picker1 = (RoundRobinPicker) pickerCaptor.getValue();
     assertThat(picker1.dropList).containsExactly(null, null);
@@ -2056,11 +1946,7 @@
 
     // new addresses will be updated to the existing subchannel
     // createSubchannel() has ever been called only once
-<<<<<<< HEAD
-    verify(helper, times(1)).createSubchannel(any(CreateSubchannelArgs.class));
-=======
     inOrder.verify(helper, never()).createSubchannel(any(CreateSubchannelArgs.class));
->>>>>>> 829a7c5a
     assertThat(mockSubchannels).isEmpty();
     verify(subchannel).updateAddresses(
         eq(Arrays.asList(
@@ -2526,21 +2412,9 @@
         .inOrder();
   }
 
-<<<<<<< HEAD
-  // Must using round-robin (pick-first doesn't use subchannel pool)
-  private void deliverSubchannelState(
-      final Subchannel subchannel, final ConnectivityStateInfo newState) {
-    syncContext.execute(new Runnable() {
-      @Override
-      public void run() {
-        listener.onSubchannelState(subchannel, newState);
-      }
-    });
-=======
   private void deliverSubchannelState(
       final Subchannel subchannel, final ConnectivityStateInfo newState) {
     ((FakeSubchannel) subchannel).updateState(newState);
->>>>>>> 829a7c5a
   }
 
   private void deliverNameResolutionError(final Status error) {
