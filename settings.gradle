pluginManagement {
    plugins {
        id "com.android.application" version "3.5.0"
        id "com.android.library" version "3.5.0"
        id "com.github.johnrengelman.shadow" version "2.0.4"
        id "com.github.kt3k.coveralls" version "2.0.1"
        id "com.google.osdetector" version "1.4.0"
        id "com.google.protobuf" version "0.8.12"
        id "digital.wup.android-maven-publish" version "3.6.2"
        id "me.champeau.gradle.japicmp" version "0.2.5"
        id "me.champeau.gradle.jmh" version "0.5.0"
        id "net.ltgt.errorprone" version "0.8.1"
        id "ru.vyarus.animalsniffer" version "1.5.0"
    }
    resolutionStrategy {
        eachPlugin {
            if (target.id.namespace == "com.android") {
                useModule("com.android.tools.build:gradle:${target.version}")
            }
        }
    }
    repositories {
        gradlePluginPortal()
        google()
    }
}

rootProject.name = "grpc"
include ":grpc-api"
include ":grpc-core"
include ":grpc-context"
include ":grpc-stub"
include ":grpc-census"
include ":grpc-auth"
include ":grpc-okhttp"
include ":grpc-protobuf"
include ":grpc-protobuf-lite"
include ":grpc-netty"
include ":grpc-netty-shaded"
include ":grpc-grpclb"
include ":grpc-testing"
include ":grpc-testing-proto"
include ":grpc-interop-testing"
include ":grpc-gae-interop-testing-jdk8"
include ":grpc-all"
include ":grpc-alts"
include ":grpc-benchmarks"
include ":grpc-services"
include ":grpc-xds"
include ":grpc-bom"
include ":grpc-rls"
include ":grpc-rls-integration-testing"

project(':grpc-api').projectDir = "$rootDir/api" as File
project(':grpc-core').projectDir = "$rootDir/core" as File
project(':grpc-context').projectDir = "$rootDir/context" as File
project(':grpc-stub').projectDir = "$rootDir/stub" as File
project(':grpc-census').projectDir = "$rootDir/census" as File
project(':grpc-auth').projectDir = "$rootDir/auth" as File
project(':grpc-okhttp').projectDir = "$rootDir/okhttp" as File
project(':grpc-protobuf').projectDir = "$rootDir/protobuf" as File
project(':grpc-protobuf-lite').projectDir = "$rootDir/protobuf-lite" as File
project(':grpc-netty').projectDir = "$rootDir/netty" as File
project(':grpc-netty-shaded').projectDir = "$rootDir/netty/shaded" as File
project(':grpc-grpclb').projectDir = "$rootDir/grpclb" as File
project(':grpc-testing').projectDir = "$rootDir/testing" as File
project(':grpc-testing-proto').projectDir = "$rootDir/testing-proto" as File
project(':grpc-interop-testing').projectDir = "$rootDir/interop-testing" as File
project(':grpc-gae-interop-testing-jdk8').projectDir = "$rootDir/gae-interop-testing/gae-jdk8" as File
project(':grpc-all').projectDir = "$rootDir/all" as File
project(':grpc-alts').projectDir = "$rootDir/alts" as File
project(':grpc-benchmarks').projectDir = "$rootDir/benchmarks" as File
project(':grpc-services').projectDir = "$rootDir/services" as File
project(':grpc-xds').projectDir = "$rootDir/xds" as File
project(':grpc-bom').projectDir = "$rootDir/bom" as File
project(':grpc-rls').projectDir = "$rootDir/rls" as File
project(':grpc-rls-integration-testing').projectDir = "$rootDir/rls-integration-testing" as File

if (settings.hasProperty('skipCodegen') && skipCodegen.toBoolean()) {
    println '*** Skipping the build of codegen and compilation of proto files because skipCodegen=true'
} else {
    include ":grpc-compiler"
    project(':grpc-compiler').projectDir = "$rootDir/compiler" as File
}

<<<<<<< HEAD
//if (settings.hasProperty('skipAndroid') && skipAndroid.toBoolean()) {
//    println '  * Skipping the build of Android projects because skipAndroid=true'
//} else {
//    println '*** Android SDK is required. To avoid building Android projects, set -PskipAndroid=true'
//    include ":grpc-cronet"
//    project(':grpc-cronet').projectDir = "$rootDir/cronet" as File
//}
=======
if (settings.hasProperty('skipAndroid') && skipAndroid.toBoolean()) {
    println '  * Skipping the build of Android projects because skipAndroid=true'
} else {
    println '*** Android SDK is required. To avoid building Android projects, set -PskipAndroid=true'
    include ":grpc-cronet"
    project(':grpc-cronet').projectDir = "$rootDir/cronet" as File
    include ":grpc-android"
    project(':grpc-android').projectDir = "$rootDir/android" as File
    include ":grpc-android-interop-testing"
    project(':grpc-android-interop-testing').projectDir = "$rootDir/android-interop-testing" as File
}
>>>>>>> 68391e4d
<|MERGE_RESOLUTION|>--- conflicted
+++ resolved
@@ -83,24 +83,8 @@
     project(':grpc-compiler').projectDir = "$rootDir/compiler" as File
 }
 
-<<<<<<< HEAD
-//if (settings.hasProperty('skipAndroid') && skipAndroid.toBoolean()) {
-//    println '  * Skipping the build of Android projects because skipAndroid=true'
-//} else {
-//    println '*** Android SDK is required. To avoid building Android projects, set -PskipAndroid=true'
-//    include ":grpc-cronet"
-//    project(':grpc-cronet').projectDir = "$rootDir/cronet" as File
-//}
-=======
 if (settings.hasProperty('skipAndroid') && skipAndroid.toBoolean()) {
     println '  * Skipping the build of Android projects because skipAndroid=true'
 } else {
     println '*** Android SDK is required. To avoid building Android projects, set -PskipAndroid=true'
-    include ":grpc-cronet"
-    project(':grpc-cronet').projectDir = "$rootDir/cronet" as File
-    include ":grpc-android"
-    project(':grpc-android').projectDir = "$rootDir/android" as File
-    include ":grpc-android-interop-testing"
-    project(':grpc-android-interop-testing').projectDir = "$rootDir/android-interop-testing" as File
-}
->>>>>>> 68391e4d
+}