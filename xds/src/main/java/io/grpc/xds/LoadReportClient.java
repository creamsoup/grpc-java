/*
 * Copyright 2019 The gRPC Authors
 *
 * Licensed under the Apache License, Version 2.0 (the "License");
 * you may not use this file except in compliance with the License.
 * You may obtain a copy of the License at
 *
 *     http://www.apache.org/licenses/LICENSE-2.0
 *
 * Unless required by applicable law or agreed to in writing, software
 * distributed under the License is distributed on an "AS IS" BASIS,
 * WITHOUT WARRANTIES OR CONDITIONS OF ANY KIND, either express or implied.
 * See the License for the specific language governing permissions and
 * limitations under the License.
 */

package io.grpc.xds;

import static com.google.common.base.Preconditions.checkArgument;
import static com.google.common.base.Preconditions.checkNotNull;
import static com.google.common.base.Preconditions.checkState;

import com.google.common.annotations.VisibleForTesting;
import com.google.common.base.Stopwatch;
import com.google.common.base.Supplier;
import com.google.protobuf.Struct;
import com.google.protobuf.Value;
import com.google.protobuf.util.Durations;
import io.envoyproxy.envoy.api.v2.core.Node;
import io.envoyproxy.envoy.api.v2.endpoint.ClusterStats;
import io.envoyproxy.envoy.service.load_stats.v2.LoadReportingServiceGrpc;
import io.envoyproxy.envoy.service.load_stats.v2.LoadStatsRequest;
import io.envoyproxy.envoy.service.load_stats.v2.LoadStatsResponse;
<<<<<<< HEAD
=======
import io.grpc.InternalLogId;
>>>>>>> 6d3ffc78
import io.grpc.ManagedChannel;
import io.grpc.Status;
import io.grpc.SynchronizationContext;
import io.grpc.SynchronizationContext.ScheduledHandle;
import io.grpc.internal.BackoffPolicy;
import io.grpc.stub.StreamObserver;
<<<<<<< HEAD
=======
import io.grpc.xds.XdsLogger.XdsLogLevel;
>>>>>>> 6d3ffc78
import java.util.HashMap;
import java.util.HashSet;
import java.util.Map;
import java.util.Set;
import java.util.concurrent.ScheduledExecutorService;
import java.util.concurrent.TimeUnit;
<<<<<<< HEAD
import java.util.logging.Level;
import java.util.logging.Logger;
=======
>>>>>>> 6d3ffc78
import javax.annotation.Nullable;
import javax.annotation.concurrent.NotThreadSafe;

/**
 * Client of xDS load reporting service based on LRS protocol, which reports load stats of
 * gRPC client's perspective to a management server.
 */
@NotThreadSafe
final class LoadReportClient {
<<<<<<< HEAD
  private static final Logger logger = Logger.getLogger(XdsClientImpl.class.getName());

  @VisibleForTesting
  static final String TARGET_NAME_METADATA_KEY = "PROXYLESS_CLIENT_HOSTNAME";

=======
  @VisibleForTesting
  static final String TARGET_NAME_METADATA_KEY = "PROXYLESS_CLIENT_HOSTNAME";

  private final XdsLogger logger;
>>>>>>> 6d3ffc78
  private final ManagedChannel channel;
  private final Node node;
  private final SynchronizationContext syncContext;
  private final ScheduledExecutorService timerService;
  private final Supplier<Stopwatch> stopwatchSupplier;
  private final Stopwatch retryStopwatch;
  private final BackoffPolicy.Provider backoffPolicyProvider;

  // Sources of load stats data for each cluster:cluster_service.
  private final Map<String, Map<String, LoadStatsStore>> loadStatsStoreMap = new HashMap<>();
  private boolean started;

  @Nullable
  private BackoffPolicy lrsRpcRetryPolicy;
  @Nullable
  private ScheduledHandle lrsRpcRetryTimer;
  @Nullable
  private LrsStream lrsStream;
  @Nullable
  private LoadReportCallback callback;

  LoadReportClient(
<<<<<<< HEAD
=======
      InternalLogId logId,
>>>>>>> 6d3ffc78
      String targetName,
      ManagedChannel channel,
      Node node,
      SynchronizationContext syncContext,
      ScheduledExecutorService scheduledExecutorService,
      BackoffPolicy.Provider backoffPolicyProvider,
      Supplier<Stopwatch> stopwatchSupplier) {
    this.channel = checkNotNull(channel, "channel");
    this.syncContext = checkNotNull(syncContext, "syncContext");
    this.timerService = checkNotNull(scheduledExecutorService, "timeService");
    this.backoffPolicyProvider = checkNotNull(backoffPolicyProvider, "backoffPolicyProvider");
    this.stopwatchSupplier = checkNotNull(stopwatchSupplier, "stopwatchSupplier");
    this.retryStopwatch = stopwatchSupplier.get();
    checkNotNull(targetName, "targetName");
    checkNotNull(node, "node");
    Struct metadata =
        node.getMetadata()
            .toBuilder()
            .putFields(
                TARGET_NAME_METADATA_KEY,
                Value.newBuilder().setStringValue(targetName).build())
            .build();
    this.node = node.toBuilder().setMetadata(metadata).build();
<<<<<<< HEAD
=======
    String logPrefix = checkNotNull(logId, "logId").toString().concat("-lrs-client");
    logger = XdsLogger.withPrefix(logPrefix);
>>>>>>> 6d3ffc78
  }

  /**
   * Establishes load reporting communication and negotiates with traffic director to report load
   * stats periodically. Calling this method on an already started {@link LoadReportClient} is
   * no-op.
   */
  void startLoadReporting(LoadReportCallback callback) {
    if (started) {
      return;
    }
    this.callback = callback;
    started = true;
    startLrsRpc();
  }

  /**
   * Terminates load reporting. Calling this method on an already stopped
   * {@link LoadReportClient} is no-op.
   */
  void stopLoadReporting() {
    if (!started) {
      return;
    }
    if (lrsRpcRetryTimer != null) {
      lrsRpcRetryTimer.cancel();
    }
    if (lrsStream != null) {
      lrsStream.close(Status.CANCELLED.withDescription("stop load reporting").asException());
    }
    started = false;
    // Do not shutdown channel as it is not owned by LrsClient.
  }

  /**
   * Provides this LoadReportClient source of load stats data for the given
   * cluster:cluster_service. If requested, data from the given loadStatsStore is
   * periodically queried and sent to traffic director by this LoadReportClient.
   */
  void addLoadStatsStore(
      String clusterName, @Nullable String clusterServiceName, LoadStatsStore loadStatsStore) {
    checkState(
        !loadStatsStoreMap.containsKey(clusterName)
            || !loadStatsStoreMap.get(clusterName).containsKey(clusterServiceName),
        "load stats for cluster: %s, cluster service: %s already exists",
        clusterName, clusterServiceName);
<<<<<<< HEAD
=======
    logger.log(
        XdsLogLevel.INFO,
        "Add load stats for cluster: {0}, cluster_service: {1}", clusterName, clusterServiceName);
>>>>>>> 6d3ffc78
    if (!loadStatsStoreMap.containsKey(clusterName)) {
      loadStatsStoreMap.put(clusterName, new HashMap<String, LoadStatsStore>());
    }
    Map<String, LoadStatsStore> clusterLoadStatsStores = loadStatsStoreMap.get(clusterName);
    clusterLoadStatsStores.put(clusterServiceName, loadStatsStore);
  }

  /**
   * Stops providing load stats data for the given cluster:cluster_service.
   */
  void removeLoadStatsStore(String clusterName, @Nullable String clusterServiceName) {
    checkState(
        loadStatsStoreMap.containsKey(clusterName)
            && loadStatsStoreMap.get(clusterName).containsKey(clusterServiceName),
        "load stats for cluster: %s, cluster service: %s does not exist",
        clusterName, clusterServiceName);
<<<<<<< HEAD
=======
    logger.log(
        XdsLogLevel.INFO,
        "Remove load stats for cluster: {0}, cluster_service: {1}",
        clusterName,
        clusterServiceName);
>>>>>>> 6d3ffc78
    Map<String, LoadStatsStore> clusterLoadStatsStores = loadStatsStoreMap.get(clusterName);
    clusterLoadStatsStores.remove(clusterServiceName);
    if (clusterLoadStatsStores.isEmpty()) {
      loadStatsStoreMap.remove(clusterName);
    }
  }

  @VisibleForTesting
  static class LoadReportingTask implements Runnable {
    private final LrsStream stream;

    LoadReportingTask(LrsStream stream) {
      this.stream = stream;
    }

    @Override
    public void run() {
      stream.sendLoadReport();
    }
  }

  @VisibleForTesting
  class LrsRpcRetryTask implements Runnable {

    @Override
    public void run() {
      startLrsRpc();
    }
  }

  private void startLrsRpc() {
    checkState(lrsStream == null, "previous lbStream has not been cleared yet");
    LoadReportingServiceGrpc.LoadReportingServiceStub stub
        = LoadReportingServiceGrpc.newStub(channel);
    lrsStream = new LrsStream(stub, stopwatchSupplier.get());
    retryStopwatch.reset().start();
    lrsStream.start();
  }

  private class LrsStream implements StreamObserver<LoadStatsResponse> {

    // Cluster to report loads for asked by management server.
    final Set<String> clusterNames = new HashSet<>();
    final LoadReportingServiceGrpc.LoadReportingServiceStub stub;
    final Stopwatch reportStopwatch;
    StreamObserver<LoadStatsRequest> lrsRequestWriter;
    boolean initialResponseReceived;
    boolean closed;
    long loadReportIntervalNano = -1;
    ScheduledHandle loadReportTimer;

    LrsStream(LoadReportingServiceGrpc.LoadReportingServiceStub stub, Stopwatch stopwatch) {
      this.stub = checkNotNull(stub, "stub");
      reportStopwatch = checkNotNull(stopwatch, "stopwatch");
    }

    void start() {
      lrsRequestWriter = stub.withWaitForReady().streamLoadStats(this);
      reportStopwatch.reset().start();

      // Send an initial LRS request with empty cluster stats. Management server is able to
      // infer clusters the gRPC client sending loads to.
      LoadStatsRequest initRequest =
          LoadStatsRequest.newBuilder()
              .setNode(node)
              .build();
      lrsRequestWriter.onNext(initRequest);
<<<<<<< HEAD
      logger.log(Level.FINE, "Initial LRS request sent: {0}", initRequest);
=======
      logger.log(XdsLogLevel.DEBUG, "Initial LRS request sent:\n{0}", initRequest);
>>>>>>> 6d3ffc78
    }

    @Override
    public void onNext(final LoadStatsResponse response) {
      syncContext.execute(new Runnable() {
        @Override
        public void run() {
          handleResponse(response);
        }
      });
    }

    @Override
    public void onError(final Throwable t) {
      syncContext.execute(new Runnable() {
        @Override
        public void run() {
<<<<<<< HEAD
          handleStreamClosed(Status.fromThrowable(t)
              .augmentDescription("Stream to XDS management server had an error"));
=======
          handleStreamClosed(Status.fromThrowable(t));
>>>>>>> 6d3ffc78
        }
      });
    }

    @Override
    public void onCompleted() {
      syncContext.execute(new Runnable() {
        @Override
        public void run() {
          handleStreamClosed(
<<<<<<< HEAD
              Status.UNAVAILABLE.withDescription("Stream to XDS management server was closed"));
=======
              Status.UNAVAILABLE.withDescription("Closed by server"));
>>>>>>> 6d3ffc78
        }
      });
    }

    private void sendLoadReport() {
      long interval = reportStopwatch.elapsed(TimeUnit.NANOSECONDS);
      reportStopwatch.reset().start();
      LoadStatsRequest.Builder requestBuilder = LoadStatsRequest.newBuilder().setNode(node);
      for (String name : clusterNames) {
        if (loadStatsStoreMap.containsKey(name)) {
          Map<String, LoadStatsStore> clusterLoadStatsStores = loadStatsStoreMap.get(name);
          for (LoadStatsStore statsStore : clusterLoadStatsStores.values()) {
            ClusterStats report =
                statsStore.generateLoadReport()
                    .toBuilder()
                    .setLoadReportInterval(Durations.fromNanos(interval))
                    .build();
            requestBuilder.addClusterStats(report);
          }
        }
      }
      LoadStatsRequest request = requestBuilder.build();
      lrsRequestWriter.onNext(request);
<<<<<<< HEAD
      logger.log(Level.FINE, "Sent LoadStatsRequest\n{0}", request);
=======
      logger.log(XdsLogLevel.DEBUG, "Sent LoadStatsRequest\n{0}", request);
>>>>>>> 6d3ffc78
      scheduleNextLoadReport();
    }

    private void scheduleNextLoadReport() {
      // Cancel pending load report and reschedule with updated load reporting interval.
      if (loadReportTimer != null && loadReportTimer.isPending()) {
        loadReportTimer.cancel();
        loadReportTimer = null;
      }
      if (loadReportIntervalNano > 0) {
        loadReportTimer = syncContext.schedule(
            new LoadReportingTask(this), loadReportIntervalNano, TimeUnit.NANOSECONDS,
            timerService);
      }
    }

    private void handleResponse(LoadStatsResponse response) {
      if (closed) {
        return;
      }

      if (!initialResponseReceived) {
<<<<<<< HEAD
        logger.log(Level.FINE, "Received LRS initial response: {0}", response);
        initialResponseReceived = true;
      } else {
        logger.log(Level.FINE, "Received an LRS response: {0}", response);
      }
      long interval =  Durations.toNanos(response.getLoadReportingInterval());
      if (interval != loadReportIntervalNano) {
=======
        logger.log(XdsLogLevel.DEBUG, "Received LRS initial response:\n{0}", response);
        initialResponseReceived = true;
      } else {
        logger.log(XdsLogLevel.DEBUG, "Received LRS response:\n{0}", response);
      }
      long interval =  Durations.toNanos(response.getLoadReportingInterval());
      if (interval != loadReportIntervalNano) {
        logger.log(XdsLogLevel.INFO, "Update load reporting interval to {0} ns", interval);
>>>>>>> 6d3ffc78
        loadReportIntervalNano = interval;
        callback.onReportResponse(loadReportIntervalNano);
      }
      if (clusterNames.size() != response.getClustersCount()
          || !clusterNames.containsAll(response.getClustersList())) {
<<<<<<< HEAD
=======
        logger.log(
            XdsLogLevel.INFO,
            "Update load reporting clusters to {0}", response.getClustersList());
>>>>>>> 6d3ffc78
        clusterNames.clear();
        clusterNames.addAll(response.getClustersList());
      }
      scheduleNextLoadReport();
    }

    private void handleStreamClosed(Status status) {
      checkArgument(!status.isOk(), "unexpected OK status");
      if (closed) {
        return;
      }
<<<<<<< HEAD
=======
      logger.log(
          XdsLogLevel.ERROR,
          "LRS stream closed with status {0}: {1}. Cause: {2}",
          status.getCode(), status.getDescription(), status.getCause());
>>>>>>> 6d3ffc78
      closed = true;
      cleanUp();

      long delayNanos = 0;
      if (initialResponseReceived || lrsRpcRetryPolicy == null) {
        // Reset the backoff sequence if balancer has sent the initial response, or backoff sequence
        // has never been initialized.
        lrsRpcRetryPolicy = backoffPolicyProvider.get();
      }
      // Backoff only when balancer wasn't working previously.
      if (!initialResponseReceived) {
        // The back-off policy determines the interval between consecutive RPC upstarts, thus the
        // actual delay may be smaller than the value from the back-off policy, or even negative,
        // depending how much time was spent in the previous RPC.
        delayNanos =
            lrsRpcRetryPolicy.nextBackoffNanos() - retryStopwatch.elapsed(TimeUnit.NANOSECONDS);
      }
<<<<<<< HEAD
      logger.log(Level.FINE, "LRS stream closed, backoff in {0} second(s)",
          TimeUnit.NANOSECONDS.toSeconds(delayNanos <= 0 ? 0 : delayNanos));
=======
      logger.log(XdsLogLevel.INFO, "Retry LRS stream in {0} ns", delayNanos);
>>>>>>> 6d3ffc78
      if (delayNanos <= 0) {
        startLrsRpc();
      } else {
        lrsRpcRetryTimer =
            syncContext.schedule(new LrsRpcRetryTask(), delayNanos, TimeUnit.NANOSECONDS,
                timerService);
      }
    }

    private void close(@Nullable Exception error) {
      if (closed) {
        return;
      }
      closed = true;
      cleanUp();
      if (error == null) {
        lrsRequestWriter.onCompleted();
      } else {
        lrsRequestWriter.onError(error);
      }
    }

    private void cleanUp() {
      if (loadReportTimer != null) {
        loadReportTimer.cancel();
        loadReportTimer = null;
      }
      if (lrsStream == this) {
        lrsStream = null;
      }
    }
  }

  /**
   * Callbacks for passing information received from client load reporting responses to xDS load
   * balancer, such as the load reporting interval requested by the traffic director.
   *
   * <p>Implementations are not required to be thread-safe as callbacks will be invoked in xDS load
   * balancer's {@link io.grpc.SynchronizationContext}.
   */
  interface LoadReportCallback {

    /**
     * The load reporting interval has been received.
     *
     * @param reportIntervalNano load reporting interval requested by remote traffic director.
     */
    void onReportResponse(long reportIntervalNano);
  }
}<|MERGE_RESOLUTION|>--- conflicted
+++ resolved
@@ -31,31 +31,20 @@
 import io.envoyproxy.envoy.service.load_stats.v2.LoadReportingServiceGrpc;
 import io.envoyproxy.envoy.service.load_stats.v2.LoadStatsRequest;
 import io.envoyproxy.envoy.service.load_stats.v2.LoadStatsResponse;
-<<<<<<< HEAD
-=======
 import io.grpc.InternalLogId;
->>>>>>> 6d3ffc78
 import io.grpc.ManagedChannel;
 import io.grpc.Status;
 import io.grpc.SynchronizationContext;
 import io.grpc.SynchronizationContext.ScheduledHandle;
 import io.grpc.internal.BackoffPolicy;
 import io.grpc.stub.StreamObserver;
-<<<<<<< HEAD
-=======
 import io.grpc.xds.XdsLogger.XdsLogLevel;
->>>>>>> 6d3ffc78
 import java.util.HashMap;
 import java.util.HashSet;
 import java.util.Map;
 import java.util.Set;
 import java.util.concurrent.ScheduledExecutorService;
 import java.util.concurrent.TimeUnit;
-<<<<<<< HEAD
-import java.util.logging.Level;
-import java.util.logging.Logger;
-=======
->>>>>>> 6d3ffc78
 import javax.annotation.Nullable;
 import javax.annotation.concurrent.NotThreadSafe;
 
@@ -65,18 +54,10 @@
  */
 @NotThreadSafe
 final class LoadReportClient {
-<<<<<<< HEAD
-  private static final Logger logger = Logger.getLogger(XdsClientImpl.class.getName());
-
   @VisibleForTesting
   static final String TARGET_NAME_METADATA_KEY = "PROXYLESS_CLIENT_HOSTNAME";
 
-=======
-  @VisibleForTesting
-  static final String TARGET_NAME_METADATA_KEY = "PROXYLESS_CLIENT_HOSTNAME";
-
   private final XdsLogger logger;
->>>>>>> 6d3ffc78
   private final ManagedChannel channel;
   private final Node node;
   private final SynchronizationContext syncContext;
@@ -99,10 +80,7 @@
   private LoadReportCallback callback;
 
   LoadReportClient(
-<<<<<<< HEAD
-=======
       InternalLogId logId,
->>>>>>> 6d3ffc78
       String targetName,
       ManagedChannel channel,
       Node node,
@@ -126,11 +104,8 @@
                 Value.newBuilder().setStringValue(targetName).build())
             .build();
     this.node = node.toBuilder().setMetadata(metadata).build();
-<<<<<<< HEAD
-=======
     String logPrefix = checkNotNull(logId, "logId").toString().concat("-lrs-client");
     logger = XdsLogger.withPrefix(logPrefix);
->>>>>>> 6d3ffc78
   }
 
   /**
@@ -177,12 +152,9 @@
             || !loadStatsStoreMap.get(clusterName).containsKey(clusterServiceName),
         "load stats for cluster: %s, cluster service: %s already exists",
         clusterName, clusterServiceName);
-<<<<<<< HEAD
-=======
     logger.log(
         XdsLogLevel.INFO,
         "Add load stats for cluster: {0}, cluster_service: {1}", clusterName, clusterServiceName);
->>>>>>> 6d3ffc78
     if (!loadStatsStoreMap.containsKey(clusterName)) {
       loadStatsStoreMap.put(clusterName, new HashMap<String, LoadStatsStore>());
     }
@@ -199,14 +171,11 @@
             && loadStatsStoreMap.get(clusterName).containsKey(clusterServiceName),
         "load stats for cluster: %s, cluster service: %s does not exist",
         clusterName, clusterServiceName);
-<<<<<<< HEAD
-=======
     logger.log(
         XdsLogLevel.INFO,
         "Remove load stats for cluster: {0}, cluster_service: {1}",
         clusterName,
         clusterServiceName);
->>>>>>> 6d3ffc78
     Map<String, LoadStatsStore> clusterLoadStatsStores = loadStatsStoreMap.get(clusterName);
     clusterLoadStatsStores.remove(clusterServiceName);
     if (clusterLoadStatsStores.isEmpty()) {
@@ -274,11 +243,7 @@
               .setNode(node)
               .build();
       lrsRequestWriter.onNext(initRequest);
-<<<<<<< HEAD
-      logger.log(Level.FINE, "Initial LRS request sent: {0}", initRequest);
-=======
       logger.log(XdsLogLevel.DEBUG, "Initial LRS request sent:\n{0}", initRequest);
->>>>>>> 6d3ffc78
     }
 
     @Override
@@ -296,12 +261,7 @@
       syncContext.execute(new Runnable() {
         @Override
         public void run() {
-<<<<<<< HEAD
-          handleStreamClosed(Status.fromThrowable(t)
-              .augmentDescription("Stream to XDS management server had an error"));
-=======
           handleStreamClosed(Status.fromThrowable(t));
->>>>>>> 6d3ffc78
         }
       });
     }
@@ -312,11 +272,7 @@
         @Override
         public void run() {
           handleStreamClosed(
-<<<<<<< HEAD
-              Status.UNAVAILABLE.withDescription("Stream to XDS management server was closed"));
-=======
               Status.UNAVAILABLE.withDescription("Closed by server"));
->>>>>>> 6d3ffc78
         }
       });
     }
@@ -340,11 +296,7 @@
       }
       LoadStatsRequest request = requestBuilder.build();
       lrsRequestWriter.onNext(request);
-<<<<<<< HEAD
-      logger.log(Level.FINE, "Sent LoadStatsRequest\n{0}", request);
-=======
       logger.log(XdsLogLevel.DEBUG, "Sent LoadStatsRequest\n{0}", request);
->>>>>>> 6d3ffc78
       scheduleNextLoadReport();
     }
 
@@ -367,15 +319,6 @@
       }
 
       if (!initialResponseReceived) {
-<<<<<<< HEAD
-        logger.log(Level.FINE, "Received LRS initial response: {0}", response);
-        initialResponseReceived = true;
-      } else {
-        logger.log(Level.FINE, "Received an LRS response: {0}", response);
-      }
-      long interval =  Durations.toNanos(response.getLoadReportingInterval());
-      if (interval != loadReportIntervalNano) {
-=======
         logger.log(XdsLogLevel.DEBUG, "Received LRS initial response:\n{0}", response);
         initialResponseReceived = true;
       } else {
@@ -384,18 +327,14 @@
       long interval =  Durations.toNanos(response.getLoadReportingInterval());
       if (interval != loadReportIntervalNano) {
         logger.log(XdsLogLevel.INFO, "Update load reporting interval to {0} ns", interval);
->>>>>>> 6d3ffc78
         loadReportIntervalNano = interval;
         callback.onReportResponse(loadReportIntervalNano);
       }
       if (clusterNames.size() != response.getClustersCount()
           || !clusterNames.containsAll(response.getClustersList())) {
-<<<<<<< HEAD
-=======
         logger.log(
             XdsLogLevel.INFO,
             "Update load reporting clusters to {0}", response.getClustersList());
->>>>>>> 6d3ffc78
         clusterNames.clear();
         clusterNames.addAll(response.getClustersList());
       }
@@ -407,13 +346,6 @@
       if (closed) {
         return;
       }
-<<<<<<< HEAD
-=======
-      logger.log(
-          XdsLogLevel.ERROR,
-          "LRS stream closed with status {0}: {1}. Cause: {2}",
-          status.getCode(), status.getDescription(), status.getCause());
->>>>>>> 6d3ffc78
       closed = true;
       cleanUp();
 
@@ -431,12 +363,7 @@
         delayNanos =
             lrsRpcRetryPolicy.nextBackoffNanos() - retryStopwatch.elapsed(TimeUnit.NANOSECONDS);
       }
-<<<<<<< HEAD
-      logger.log(Level.FINE, "LRS stream closed, backoff in {0} second(s)",
-          TimeUnit.NANOSECONDS.toSeconds(delayNanos <= 0 ? 0 : delayNanos));
-=======
       logger.log(XdsLogLevel.INFO, "Retry LRS stream in {0} ns", delayNanos);
->>>>>>> 6d3ffc78
       if (delayNanos <= 0) {
         startLrsRpc();
       } else {
